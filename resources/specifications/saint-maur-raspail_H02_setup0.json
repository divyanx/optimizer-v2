<<<<<<< HEAD
{
  "setup": [
    {
      "linkedTo": [],
      "opensOn": [],
      "requiredArea": {
        "max": 60000,
        "min": 25000
      },
      "tags": [],
      "type": "entrance",
      "variant": "m"
    },
    {
      "linkedTo": [],
      "opensOn": [
        "kitchen"
      ],
      "requiredArea": {
        "max": 225000,
        "min": 200000
      },
      "tags": [],
      "type": "living",
      "variant": "m"
    },
    {
      "linkedTo": [],
      "opensOn": [
        "living"
      ],
      "requiredArea": {
        "max": 60000,
        "min": 40000
      },
      "tags": [],
      "type": "kitchen",
      "variant": "xs"
    },
    {
      "linkedTo": [],
      "opensOn": [],
      "requiredArea": {
        "max": 150000,
        "min": 120000
      },
      "tags": [],
      "type": "bedroom",
      "variant": "m"
    },
    {
      "linkedTo": [],
      "opensOn": [],
      "requiredArea": {
        "max": 120000,
        "min": 100000
      },
      "tags": [],
      "type": "office",
      "variant": "s"
    },
    {
      "linkedTo": [],
      "opensOn": [],
      "requiredArea": {
        "max": 150000,
        "min": 120000
      },
      "tags": [],
      "type": "bedroom",
      "variant": "m"
    },
    {
      "linkedTo": [],
      "opensOn": [],
      "requiredArea": {
        "max": 60000,
        "min": 40000
      },
      "tags": [
        "wc"
      ],
      "type": "bathroom",
      "variant": "s"
    }
  ]
=======
{
  "setup": [
    {
      "linkedTo": [],
      "opensOn": [],
      "requiredArea": {
        "max": 60000,
        "min": 25000
      },
      "tags": [],
      "type": "entrance",
      "variant": "m"
    },
    {
      "linkedTo": [],
      "opensOn": [
        "kitchen"
      ],
      "requiredArea": {
        "max": 225000,
        "min": 200000
      },
      "tags": [],
      "type": "living",
      "variant": "m"
    },
    {
      "linkedTo": [],
      "opensOn": [
        "living"
      ],
      "requiredArea": {
        "max": 60000,
        "min": 40000
      },
      "tags": [],
      "type": "kitchen",
      "variant": "xs"
    },
    {
      "linkedTo": [],
      "opensOn": [],
      "requiredArea": {
        "max": 150000,
        "min": 120000
      },
      "tags": [],
      "type": "bedroom",
      "variant": "m"
    },
    {
      "linkedTo": [],
      "opensOn": [],
      "requiredArea": {
        "max": 120000,
        "min": 100000
      },
      "tags": [],
      "type": "office",
      "variant": "s"
    },
    {
      "linkedTo": [],
      "opensOn": [],
      "requiredArea": {
        "max": 150000,
        "min": 120000
      },
      "tags": [],
      "type": "bedroom",
      "variant": "m"
    },
    {
      "linkedTo": [],
      "opensOn": [],
      "requiredArea": {
        "max": 60000,
        "min": 40000
      },
      "tags": [
        "wc"
      ],
      "type": "bathroom",
      "variant": "s"
    }
  ]
>>>>>>> 0faf6992
}<|MERGE_RESOLUTION|>--- conflicted
+++ resolved
@@ -1,4 +1,3 @@
-<<<<<<< HEAD
 {
   "setup": [
     {
@@ -85,92 +84,4 @@
       "variant": "s"
     }
   ]
-=======
-{
-  "setup": [
-    {
-      "linkedTo": [],
-      "opensOn": [],
-      "requiredArea": {
-        "max": 60000,
-        "min": 25000
-      },
-      "tags": [],
-      "type": "entrance",
-      "variant": "m"
-    },
-    {
-      "linkedTo": [],
-      "opensOn": [
-        "kitchen"
-      ],
-      "requiredArea": {
-        "max": 225000,
-        "min": 200000
-      },
-      "tags": [],
-      "type": "living",
-      "variant": "m"
-    },
-    {
-      "linkedTo": [],
-      "opensOn": [
-        "living"
-      ],
-      "requiredArea": {
-        "max": 60000,
-        "min": 40000
-      },
-      "tags": [],
-      "type": "kitchen",
-      "variant": "xs"
-    },
-    {
-      "linkedTo": [],
-      "opensOn": [],
-      "requiredArea": {
-        "max": 150000,
-        "min": 120000
-      },
-      "tags": [],
-      "type": "bedroom",
-      "variant": "m"
-    },
-    {
-      "linkedTo": [],
-      "opensOn": [],
-      "requiredArea": {
-        "max": 120000,
-        "min": 100000
-      },
-      "tags": [],
-      "type": "office",
-      "variant": "s"
-    },
-    {
-      "linkedTo": [],
-      "opensOn": [],
-      "requiredArea": {
-        "max": 150000,
-        "min": 120000
-      },
-      "tags": [],
-      "type": "bedroom",
-      "variant": "m"
-    },
-    {
-      "linkedTo": [],
-      "opensOn": [],
-      "requiredArea": {
-        "max": 60000,
-        "min": 40000
-      },
-      "tags": [
-        "wc"
-      ],
-      "type": "bathroom",
-      "variant": "s"
-    }
-  ]
->>>>>>> 0faf6992
 }