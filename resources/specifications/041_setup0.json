--- conflicted
+++ resolved
@@ -6,17 +6,11 @@
       "opensOn": [],
       "variant": "m",
       "requiredArea": {
-<<<<<<< HEAD
-        "max": 100000,
-        "min": 80000
-      },
-=======
         "max": 90000,
         "min": 50000
       }
     },
     {
->>>>>>> 5c4232d6
       "tags": [],
       "type": "bedroom",
       "opensOn": [],
