# coding=utf-8
"""
Space planner Module Tests
"""

import pytest

from libs.inout import reader
from libs.modelers.seed import SEEDERS
from libs.plan.plan import Plan
from libs.modelers.grid import GRIDS
from libs.plan.category import SPACE_CATEGORIES, LINEAR_CATEGORIES
from libs.space_planner.space_planner import SPACE_PLANNERS

test_files = [("009.json", "009_setup0.json"),
              ("012.json", "012_setup0.json")]


@pytest.mark.parametrize("input_file, input_setup", test_files)
def test_space_planner(input_file, input_setup):
    """
    Test
    :return:
    """

    plan = reader.create_plan_from_file(input_file)

    GRIDS['002'].apply_to(plan)
    SEEDERS["directional_seeder"].apply_to(plan)

    spec = reader.create_specification_from_file(input_setup)
    spec.plan = plan

    space_planner = SPACE_PLANNERS["standard_space_planner"]
    best_solutions = space_planner.apply_to(spec, 3)

    if input_file == "009.json":
        assert len(space_planner.solutions_collector.solutions) == 63
        assert len(best_solutions) == 3
    elif input_file == "012.json":
<<<<<<< HEAD
        assert len(space_planner.solutions_collector.solutions) == 570
        assert len(best_solutions) == 3
=======
        assert len(space_planner.solutions_collector.solutions) == 130
        assert len(best_solutions) == 2
>>>>>>> d282e8dd


def test_duplex():
    """
    Test
    :return:
    """
    boundaries = [(0, 0), (1000, 0), (1000, 500), (200, 500)]
    boundaries_2 = [(0, 0), (800, 0), (800, 500), (200, 500)]

    plan = Plan("SpacePlanner_Tests_Multiple_floors")
    floor_1 = plan.add_floor_from_boundary(boundaries, floor_level=0)
    floor_2 = plan.add_floor_from_boundary(boundaries_2, floor_level=1)

    balcony_coords = [(800, 0), (1000, 0), (1000, 500), (800, 500)]
    plan.insert_space_from_boundary(balcony_coords, SPACE_CATEGORIES["balcony"], floor_1)
    duct_coords = [(600, 475), (650, 475), (650, 500), (600, 500)]
    plan.insert_space_from_boundary(duct_coords, SPACE_CATEGORIES["duct"], floor_1)
    hole_coords = [(450, 0), (600, 0), (600, 150), (450, 150)]
    plan.insert_space_from_boundary(hole_coords, SPACE_CATEGORIES["hole"], floor_1)
    plan.insert_linear((800, 50), (800, 250), LINEAR_CATEGORIES["doorWindow"], floor_1)
    plan.insert_linear((800, 350), (800, 450), LINEAR_CATEGORIES["doorWindow"], floor_1)
    plan.insert_linear((250, 0), (350, 0), LINEAR_CATEGORIES["window"], floor_1)
    plan.insert_linear((350, 500), (250, 500), LINEAR_CATEGORIES["window"], floor_1)
    plan.insert_linear((550, 500), (475, 500), LINEAR_CATEGORIES["frontDoor"], floor_1)
    plan.insert_linear((450, 150), (525, 150), LINEAR_CATEGORIES["startingStep"], floor_1)

    plan.insert_space_from_boundary(duct_coords, SPACE_CATEGORIES["duct"], floor_2)
    plan.insert_space_from_boundary(hole_coords, SPACE_CATEGORIES["hole"], floor_2)
    hole_coords = [(600, 0), (800, 0), (800, 300), (600, 300)]
    plan.insert_space_from_boundary(hole_coords, SPACE_CATEGORIES["hole"], floor_2)
    plan.insert_linear((100, 0), (200, 0), LINEAR_CATEGORIES["window"], floor_2)
    plan.insert_linear((300, 0), (400, 0), LINEAR_CATEGORIES["window"], floor_2)
    plan.insert_linear((525, 150), (600, 150), LINEAR_CATEGORIES["startingStep"], floor_2)

    GRIDS["002"].apply_to(plan)

    SEEDERS["directional_seeder"].apply_to(plan)

    spec = reader.create_specification_from_file("test_space_planner_duplex_setup.json")
    spec.plan = plan

    space_planner = SPACE_PLANNERS["standard_space_planner"]
    space_planner.apply_to(spec, 3)<|MERGE_RESOLUTION|>--- conflicted
+++ resolved
@@ -38,13 +38,8 @@
         assert len(space_planner.solutions_collector.solutions) == 63
         assert len(best_solutions) == 3
     elif input_file == "012.json":
-<<<<<<< HEAD
-        assert len(space_planner.solutions_collector.solutions) == 570
-        assert len(best_solutions) == 3
-=======
         assert len(space_planner.solutions_collector.solutions) == 130
         assert len(best_solutions) == 2
->>>>>>> d282e8dd
 
 
 def test_duplex():
