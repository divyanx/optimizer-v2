--- conflicted
+++ resolved
@@ -134,10 +134,7 @@
 
     assert len(space_planner_t3.solutions_collector.solutions) == 2
 
-<<<<<<< HEAD
-=======
-
->>>>>>> 0faf6992
+
 def test_t3_balcony():
     """
     Test
