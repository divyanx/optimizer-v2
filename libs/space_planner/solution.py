--- conflicted
+++ resolved
@@ -15,10 +15,7 @@
 import logging
 import functools
 import operator
-<<<<<<< HEAD
 import multiprocessing
-=======
->>>>>>> 0b8efecd
 from copy import deepcopy
 
 CORRIDOR_SIZE = 120
@@ -200,7 +197,6 @@
         for space in solution.spec.plan.mutable_spaces():
             if space.category.name == "circulation":
                 solution.spec.add_item(circulation_item)
-<<<<<<< HEAD
 
     # area
     invariant_categories = ["entrance", "toilet", "bathroom", "laundry", "wardrobe", "circulation"
@@ -212,19 +208,6 @@
         item.required_area for item in solution.spec.items if
         item.category.name not in invariant_categories)))
 
-=======
-
-    # area
-    invariant_categories = ["entrance", "toilet", "bathroom", "laundry", "wardrobe", "circulation"
-                            "misc"]
-    invariant_area = sum(item.required_area for item in solution.spec.items
-                         if item.category.name in invariant_categories)
-    mutable_spaces_area = sum([space.cached_area() for space in solution.spec.plan.mutable_spaces()])
-    coeff = (int(mutable_spaces_area - invariant_area) / int(sum(
-        item.required_area for item in solution.spec.items if
-        item.category.name not in invariant_categories)))
-
->>>>>>> 0b8efecd
     for item in solution.spec.items:
         if item.category.name not in invariant_categories:
             item.min_size.area = round(item.min_size.area * coeff)
@@ -359,44 +342,13 @@
     #                                  and other_space.category.name == space.category.name)] == []):
     #                     distance += 1
     #     return distance
-
     def distance(self, other_solution: 'Solution') -> float:
         """
         Distance with an other solution
-        the distance is calculated from the groups of rooms day and night
+        the distance is calculated from difference of fixed items distribution
         the inversion of two rooms within the same group gives a zero distance
         :return: distance : float
         """
-<<<<<<< HEAD
-        # Day group
-        day_list = ["livingKitchen", "living", "kitchen", "dining"]
-        # Night group
-        night_list = ["bedroom", "bathroom", "toilet", "laundry", "wardrobe", "study", "misc"]
-
-        difference_area = 0
-        mesh_area = 0
-        for floor in self.spec.plan.floors.values():
-            for face in floor.mesh.faces:
-                space = self.spec.plan.get_space_of_face(face)
-                # Note: sometimes a few faces of the mesh will no be assigned to a space
-                if not space:
-                    logging.warning("Solution: A face of the mesh "
-                                    "has no assigned space: %s - floor: %s", face, floor)
-                    continue
-                if space.category.mutable:
-                    mesh_area += face.cached_area
-                    other_space = other_solution.spec.plan.get_space_of_face(face)
-                    if ((space.category.name in day_list and
-                         other_space.category.name not in day_list) or
-                            (space.category.name in night_list and
-                             other_space.category.name not in night_list)):
-                        difference_area += face.cached_area
-
-        if difference_area < 18 * SQM:
-            distance = 0
-        else:
-            distance = difference_area * 100 / mesh_area
-=======
         window_list = ["livingKitchen", "living", "kitchen", "dining", "bedroom", "study", "misc"]
         duct_list = ["bathroom", "toilet", "laundry", "wardrobe"]
 
@@ -430,7 +382,43 @@
                                  if (comp in other_space.cached_immutable_components
                                      and other_space.category.name == space.category.name)] == []):
                         distance += 1
->>>>>>> 0b8efecd
+        return distance
+
+    def distance(self, other_solution: 'Solution') -> float:
+        """
+        Distance with an other solution
+        the distance is calculated from the groups of rooms day and night
+        the inversion of two rooms within the same group gives a zero distance
+        :return: distance : float
+        """
+        # Day group
+        day_list = ["livingKitchen", "living", "kitchen", "dining"]
+        # Night group
+        night_list = ["bedroom", "bathroom", "toilet", "laundry", "wardrobe", "study", "misc"]
+
+        difference_area = 0
+        mesh_area = 0
+        for floor in self.spec.plan.floors.values():
+            for face in floor.mesh.faces:
+                space = self.spec.plan.get_space_of_face(face)
+                # Note: sometimes a few faces of the mesh will no be assigned to a space
+                if not space:
+                    logging.warning("Solution: A face of the mesh "
+                                    "has no assigned space: %s - floor: %s", face, floor)
+                    continue
+                if space.category.mutable:
+                    mesh_area += face.cached_area
+                    other_space = other_solution.spec.plan.get_space_of_face(face)
+                    if ((space.category.name in day_list and
+                         other_space.category.name not in day_list) or
+                            (space.category.name in night_list and
+                             other_space.category.name not in night_list)):
+                        difference_area += face.cached_area
+
+        if difference_area < 18 * SQM:
+            distance = 0
+        else:
+            distance = difference_area * 100 / mesh_area
         return distance
 
 def reference_plan_solution(reference_plan:'Plan', setup_spec: 'Specification') -> Solution:
