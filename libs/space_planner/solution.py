--- conflicted
+++ resolved
@@ -57,15 +57,9 @@
 
         for item in spec.items:
             if item.category.name == "circulation":
-<<<<<<< HEAD
-                if spec.typology > 2:
+                if spec.typology > 1:
                     size_min = Size(area=(max(0, (spec.typology - 2) * 3 * SQM - 1 * SQM)))
                     size_max = Size(area=(max(0, (spec.typology - 2) * 3 * SQM + 1 * SQM)))
-=======
-                if spec.typology > 1:
-                    size_min = Size(area=(max(0,(spec.typology - 2)*3*SQM - 1*SQM)))
-                    size_max = Size(area=(max(0,(spec.typology - 2)*3*SQM + 1*SQM)))
->>>>>>> 8a76be66
                     new_item = Item(SPACE_CATEGORIES["circulation"], item.variant, size_min,
                                     size_max)
                     spec_with_circulation.add_item(new_item)
