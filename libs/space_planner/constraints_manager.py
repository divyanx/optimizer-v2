# coding=utf-8
"""
Constraints manager Module
Creates the following classes:
• ConstraintSolver: Encapsulation of the OR-Tools solver adapted to our problem
• ConstraintsManager : attributes the spaces of the plan created by the seeder to the items.
TODO : the adjacency constraint of spaces within the same room is not completed
TODO : fusion of the entrance for small apartment untreated

OR-Tools : google constraint programing solver
    https://developers.google.com/optimization/
    https://acrogenesis.com/or-tools/documentation/user_manual/index.html

"""
from typing import List, Callable, Optional, Sequence, TYPE_CHECKING
from ortools.constraint_solver import pywrapcp as ortools
from libs.specification.specification import Item
import networkx as nx
import time
import logging

if TYPE_CHECKING:
    from libs.space_planner.space_planner import SpacePlanner

WINDOW_ROOMS = ["living", "kitchen", "livingKitchen", "study", "dining", "bedroom"]

DRESSING_NEIGHBOUR_ROOMS = ["entrance", "bedroom", "toilet", "bathroom"]

CIRCULATION_ROOMS = ["living", "livingKitchen", "dining", "entrance", "circulation"]

DAY_ROOMS = ["living", "livingKitchen", "dining", "kitchen", "cellar", "study"]

PRIVATE_ROOMS = ["bedroom", "study", "bathroom", "laundry", "dressing", "entrance", "circulation",
                 "toilet"]

WINDOW_CATEGORY = ["window", "doorWindow"]

BIG_VARIANTS = ["m", "l", "xl"]

SMALL_VARIANTS = ["xs", "s"]

OPEN_ON_ADJACENCY_SIZE = 200
BIG_EXTERNAL_SPACE = 7000

SQM = 10000
LBW_THICKNESS = 30
MAX_AREA_COEFF = 4 / 3
MIN_AREA_COEFF = 2 / 3
INSIDE_ADJACENCY_LENGTH = 40
ITEM_ADJACENCY_LENGTH = 100
SEARCH_TIME_LIMIT = 1800000  # millisecond
SEARCH_SOLUTIONS_LIMIT = 1000

class ConstraintSolver:
    """
    Constraint Solver
    Encapsulation of the OR-tools solver adapted to our problem
    """

    def __init__(self, items_nbr: int, spaces_nbr: int, spaces_adjacency_matrix: List[List[int]]):
        self.items_nbr = items_nbr
        self.spaces_nbr = spaces_nbr
        self.spaces_adjacency_matrix = spaces_adjacency_matrix
        # Create the solver
        self.solver = ortools.Solver('SpacePlanner')
        # Declare variables
        self.cells_item: List[ortools.IntVar] = []
        self.positions = {}
        self._init_positions()
        self.solutions = []

    def _init_positions(self) -> None:
        """
        variables initialization
        :return: None
        """
        # cells in [0, self.items_nbr-1]
        self.cells_item = [self.solver.IntVar(0, self.items_nbr - 1,
                                              "cells_item[{0}]".format(j_space))
                           for j_space in range(self.spaces_nbr)]

        for i_item in range(self.items_nbr):
            for j_space in range(self.spaces_nbr):
                self.positions[i_item, j_space] = (self.cells_item[j_space] == i_item)

    def add_constraint(self, ct: ortools.Constraint) -> None:
        """
        add constraint
        :param ct: ortools.Constraint
        :return: None
        """
        if ct is not None:
            self.solver.Add(ct)

    def _check_adjacency(self, room_positions, connectivity_checker) -> bool:
        """
        Experimental function using BFS graph analysis in order to check wether each room is
        connected.
        A room is considered a subgraph of the voronoi graph.
        :param room_positions:
        :param connectivity_checker:
        :return: a boolean indicating wether each room is connected

        """
        # check for the connectivity of each room
        for i_item in range(self.items_nbr):
            # compute the number of fixed item in the room
            nbr_cells_in_room = sum(room_positions[i_item])
            # if a room has only one fixed item there is no need to check for adjacency
            if nbr_cells_in_room <= 1:
                continue
            # else check the connectivity of the subgraph composed of the fi inside the given room
            room_line = room_positions[i_item]
            fi_in_room = tuple([i for i, e in enumerate(room_line) if e])
            if not connectivity_checker(fi_in_room):
                return False

        return True

    def solve(self) -> None:
        """
        search and solution
        :return: None
        """
        t0 = time.process_time()
        decision_builder = self.solver.Phase(self.cells_item, self.solver.CHOOSE_FIRST_UNBOUND,
                               self.solver.ASSIGN_MIN_VALUE)
        time_limit = self.solver.TimeLimit(SEARCH_TIME_LIMIT)
        self.solver.NewSearch(decision_builder, time_limit)

        connectivity_checker = check_room_connectivity_factory(self.spaces_adjacency_matrix)

        # noinspection PyArgumentList
        while self.solver.NextSolution():
            sol_positions = []
            for i_item in range(self.items_nbr):  # Rooms
                logging.debug("ConstraintSolver: Solution : {0}: {1}".format(i_item, [
                    self.cells_item[j].Value() == i_item for j in range(self.spaces_nbr)]))
                sol_positions.append([])
                for j_space in range(self.spaces_nbr):  # empty and seed spaces
                    sol_positions[i_item].append(self.cells_item[j_space].Value() == i_item)
            validity = self._check_adjacency(sol_positions, connectivity_checker)

            if validity:
                self.solutions.append(sol_positions)
                if len(self.solutions) >= SEARCH_SOLUTIONS_LIMIT:
                    logging.warning("ConstraintSolver: SEARCH_SOLUTIONS_LIMIT: %d",
                                    len(self.solutions))
                    break
                if (time.process_time() - t0 - 600) >= 0:
                    logging.warning("ConstraintSolver: TIME_LIMIT - 10 min")
                    break

        # noinspection PyArgumentList
        self.solver.EndSearch()

        logging.debug("ConstraintSolver: Statistics")
        print("ConstraintSolver: num_solutions: %d", len(self.solutions))
        logging.debug("ConstraintSolver: failures: %d", self.solver.Failures())
        logging.debug("ConstraintSolver: branches:  %d", self.solver.Branches())
        logging.debug("ConstraintSolver: Process time : %f", time.process_time() - t0)
        if round(time.process_time() - t0) == round(SEARCH_TIME_LIMIT / 1000):
            logging.warning("ConstraintSolver: SEARCH_TIME_LIMIT - 30 min")


def adjacency_matrix_to_graph(matrix):
    """
    Converts adjacency matrix to a networkx graph structure,
    a value of 1 in the matrix correspond to an edge in the Graph
    :param matrix: an adjacency_matrix
    :return: a networkx graph structure
    """

    nb_cells = len(matrix)  # get the matrix dimensions
    graph = nx.Graph()
    edge_list = [(i, j) for i in range(nb_cells) for j in range(nb_cells) if
                 matrix[i][j] == 1]
    graph.add_edges_from(edge_list)

    return graph


def check_room_connectivity_factory(adjacency_matrix):
    """

    A factory to enable memoization on the check connectivity room

    :param adjacency_matrix: an adjacency_matrix
    :return: check_room_connectivity: a memoized function returning the connectivity of a room
    """

    connectivity_cache = {}
    # create graph from adjacency_matrix
    graph = adjacency_matrix_to_graph(adjacency_matrix)

    def check_room_connectivity(fi_in_room):
        """
        :param fi_in_room: a tuple indicating the fixed items present in the room
        :return: a Boolean indicating if the fixed items in the room are connected according to the
        graph
        """

        # check if the connectivity of these fixed items has already been checked
        # if it is the case fetch the result from the cache
        if fi_in_room in connectivity_cache:
            return connectivity_cache[fi_in_room]

        # else compute the connectivity and stores the result in the cache
        is_connected = nx.is_connected(graph.subgraph(fi_in_room))
        connectivity_cache[fi_in_room] = is_connected

        return is_connected

    # return the memorized function
    return check_room_connectivity


class ConstraintsManager:
    """
    Constraints manager Class
    A Constraints Manager attributes the spaces of the plan created by the seeder to the items.
    The spaces are allocated according to constraints using constraint programming
    All the possible solutions are given.
    """

    def __init__(self, sp: 'SpacePlanner', name: str = ''):
        self.name = name
        self.sp = sp

        self.spaces_adjacency_matrix = []
        self._init_spaces_adjacency()
        self.spaces_item_adjacency_matrix = []
        self._init_spaces_item_adjacency()
        if sp.spec.plan.floor_count < 2:
            self.solver = ConstraintSolver(len(self.sp.spec.items),
                                           self.sp.spec.plan.count_mutable_spaces(),
                                           self.spaces_adjacency_matrix, False)
        else:
            self.solver = ConstraintSolver(len(self.sp.spec.items),
                                           self.sp.spec.plan.count_mutable_spaces(),
                                           self.spaces_adjacency_matrix, True)
        self.item_area = {}
        self._init_item_area()
        self.item_windows_area = {}
        self._init_item_windows_area()
        self.symmetry_breaker_memo = {}
        self.windows_length = {}
        self._init_windows_length()
        self.spaces_distance = []
        self._init_spaces_distance()
        self.space_graph = nx.Graph()
        self._init_spaces_graph()
        self.area_space_graph = nx.Graph()
        self._init_area_spaces_graph()

        self.item_constraints = {}
        self.add_spaces_constraints()
        self.add_item_constraints()

    def _init_item_area(self) -> None:
        """
        Initialize item area
        :return:
        """
        for item in self.sp.spec.items:
            self.item_area[item.id] = self.solver.solver.Sum(
                self.solver.positions[item.id, j] * round(space.area)
                for j, space in
                enumerate(self.sp.spec.plan.mutable_spaces()))

    def _init_item_windows_area(self) -> None:
        """
        Initialize item window area
        :return:
        """
        for item in self.sp.spec.items:
            area = 0
            for j, space in enumerate(self.sp.spec.plan.mutable_spaces()):
                for component in space.immutable_components():
                    if component.category.name == "window":
                        area += (self.solver.positions[item.id, j]
                                 * int(round(component.length * 100)))
                    elif component.category.name == "doorWindow":
                        area += (self.solver.positions[item.id, j]
                                   * int(round(component.length * 200)))
            self.item_windows_area[item.id] = area

    def _init_windows_length(self) -> None:
        """
        Initialize the length of each window
        :return:
        """
        for item in self.sp.spec.items:
            length = 0
            for j, space in enumerate(self.sp.spec.plan.mutable_spaces()):
                for component in space.immutable_components():
                    if (component.category.name == "window"
                            or component.category.name == "doorWindow"):
                        length += (self.solver.positions[item.id, j]
                                   * int(round(component.length / 10)))
            self.windows_length[item.id] = length

    def _init_spaces_distance(self) -> None:
        """
        Initialize the spaces distance matrix
        :return:
        """

        for i, i_space in enumerate(self.sp.spec.plan.mutable_spaces()):
            self.spaces_distance.append([])
            self.spaces_distance[i] = [0] * len(list(self.sp.spec.plan.mutable_spaces()))

        for i, i_space in enumerate(self.sp.spec.plan.mutable_spaces()):
            for j, j_space in enumerate(self.sp.spec.plan.mutable_spaces()):
                if i < j:
                    if i_space.floor != j_space.floor:
                        self.spaces_distance[i][j] = 1e20
                        self.spaces_distance[j][i] = 1e20
                    else:
                        self.spaces_distance[i][j] = int(i_space.maximum_distance_to(j_space))
                        self.spaces_distance[j][i] = int(i_space.maximum_distance_to(j_space))

    def _init_spaces_graph(self) -> None:
        """
        Initialize the graph of adjacent seed spaces
        :return:
        """

        for i, i_space in enumerate(self.sp.spec.plan.mutable_spaces()):
            for j, j_space in enumerate(self.sp.spec.plan.mutable_spaces()):
                if i < j:
                    if i_space.adjacent_to(j_space, INSIDE_ADJACENCY_LENGTH):
                        self.space_graph.add_edge(i, j, weight=1)
                        self.space_graph.add_edge(j, i, weight=1)

    def _init_area_spaces_graph(self) -> None:
        """
        Initialize the graph of adjacent seed spaces with weight = space area
        :return:
        """

        for i, i_space in enumerate(self.sp.spec.plan.mutable_spaces()):
            for j, j_space in enumerate(self.sp.spec.plan.mutable_spaces()):
                if i < j:
                    if i_space.adjacent_to(j_space, INSIDE_ADJACENCY_LENGTH):
                        self.area_space_graph.add_edge(i, j, weight=j_space.area + i_space.area)
                        self.area_space_graph.add_edge(j, i, weight=j_space.area + i_space.area)

    def _init_spaces_adjacency(self) -> None:
        """
        spaces adjacency matrix init
        :return: None
        """
        self.spaces_adjacency_matrix = [
            [1 if i == j or i_space.adjacent_to(j_space) else 0 for i, i_space in
             enumerate(self.sp.spec.plan.mutable_spaces())] for j, j_space in
            enumerate(self.sp.spec.plan.mutable_spaces())]

    def _init_spaces_item_adjacency(self) -> None:
        """
        spaces adjacency matrix init
        :return: None
        """
        self.spaces_item_adjacency_matrix = [
            [1 if i == j or (i_space.as_sp.buffer(LBW_THICKNESS/2).intersection(j_space.as_sp.buffer(LBW_THICKNESS/2)).length/2> ITEM_ADJACENCY_LENGTH and i_space.floor.level == j_space.floor.level) else 0 for i, i_space in
             enumerate(self.sp.spec.plan.mutable_spaces())] for j, j_space in
            enumerate(self.sp.spec.plan.mutable_spaces())]

    def _init_spaces_item_adjacency(self) -> None:
        """
        spaces adjacency matrix init
        :return: None
        """
        # for i, i_space in enumerate(self.sp.spec.plan.mutable_spaces()):
        #     for j, j_space in enumerate(self.sp.spec.plan.mutable_spaces()):
        #         print(i_space.as_sp.buffer(LBW_THICKNESS/2).intersection(j_space.as_sp.buffer(LBW_THICKNESS/2)).length/2)
        self.spaces_item_adjacency_matrix = [
            [1 if i == j or (i_space.as_sp.buffer(LBW_THICKNESS/2).intersection(j_space.as_sp.buffer(LBW_THICKNESS/2)).length/2> ITEM_ADJACENCY_LENGTH and i_space.floor.level == j_space.floor.level) else 0 for i, i_space in
             enumerate(self.sp.spec.plan.mutable_spaces())] for j, j_space in
            enumerate(self.sp.spec.plan.mutable_spaces())]

    def add_spaces_constraints(self) -> None:
        """
        add spaces constraints
        :return: None
        """
        for j_space, space in enumerate(self.sp.spec.plan.mutable_spaces()):
            self.solver.add_constraint(space_attribution_constraint(self, j_space))

    def add_item_constraints(self) -> None:
        """
        add items constraints
        :return: None
        """
        for item in self.sp.spec.items:
            for constraint in GENERAL_ITEMS_CONSTRAINTS["all"]:
                self.add_item_constraint(item, constraint[0], **constraint[1])
            for constraint in GENERAL_ITEMS_CONSTRAINTS[item.category.name]:
                self.add_item_constraint(item, constraint[0], **constraint[1])
            if self.sp.spec.typology <= 2:
                for constraint in T1_T2_ITEMS_CONSTRAINTS.get(item.category.name, []):
                    self.add_item_constraint(item, constraint[0], **constraint[1])
            if self.sp.spec.typology >= 2 and self.sp.spec.number_of_items > 4:
                for constraint in T2_MORE_ITEMS_CONSTRAINTS.get(item.category.name, []):
                    self.add_item_constraint(item, constraint[0], **constraint[1])
            if self.sp.spec.typology >= 3:
                for constraint in T3_MORE_ITEMS_CONSTRAINTS.get(item.category.name, []):
                    self.add_item_constraint(item, constraint[0], **constraint[1])

    def add_item_constraint(self, item: Item, constraint_func: Callable, **kwargs) -> None:
        """
        add item constraint
        :param item: Item
        :param constraint_func: Callable
        :return: None
        """
        if kwargs is not {}:
            kwargs = {"item": item, **kwargs}
        else:
            kwargs = {"item": item}
        self.solver.add_constraint(constraint_func(self, **kwargs))

    def or_(self, ct1: ortools.Constraint, ct2: ortools.Constraint) -> ortools.Constraint:
        """
        Or between two constraints
        :param ct1: ortools.Constraint
        :param ct2: ortools.Constraint
        :return: ct: ortools.Constraint
        """
        ct = (self.solver.solver.Max(ct1, ct2) == 1)
        return ct

    def and_(self, ct1: ortools.Constraint, ct2: ortools.Constraint) -> ortools.Constraint:
        """
        And between two constraints
        :param ct1: ortools.Constraint
        :param ct2: ortools.Constraint
        :return: ct: ortools.Constraint
        """
        ct = (self.solver.solver.Min(ct1, ct2) == 1)
        return ct


def space_attribution_constraint(manager: 'ConstraintsManager',
                                 j_space: int) -> ortools.Constraint:
    """
    Each space has to be associated with an item and one time only
    :param manager: 'ConstraintsManager'
    :param j_space: int
    :return: ct: ortools.Constraint
    """
    ct = (manager.solver.solver.Sum(
        manager.solver.positions[i, j_space]
        for i in range(len(manager.sp.spec.items))) == 1)
    return ct


def item_attribution_constraint(manager: 'ConstraintsManager',
                                item: Item) -> ortools.Constraint:
    """
    Each item has to be associated with a space
    :param manager: 'ConstraintsManager'
    :param item: Item
    :return: ct: ortools.Constraint
    """
    ct = (manager.solver.solver.Sum(
        manager.solver.positions[item.id, j_space]
        for j_space in range(manager.sp.spec.plan.count_mutable_spaces())) >= 1)
    return ct


def area_constraint(manager: 'ConstraintsManager', item: Item,
                    min_max: str) -> ortools.Constraint:
    """
    Maximum area constraint
    :param manager: 'ConstraintsManager'
    :param item: Item
    :param min_max: str
    :return: ct: ortools.Constraint
    """
    ct = None

    if min_max == "max":
        if (item.variant in ["l", "xl"]
             and item.category.name not in ["living", "livingKitchen", "dining"]):
            max_area = round(item.max_size.area)
        else:
            max_area = round(max(item.max_size.area * MAX_AREA_COEFF, item.max_size.area + 1 * SQM))

        ct = manager.item_area[item.id] <= max_area

    elif min_max == "min":
        if item.variant in ["xs", "s"]:
            min_area = round(item.min_size.area)
        else:
            min_area = round(min(item.min_size.area * MIN_AREA_COEFF, item.min_size.area - 1 * SQM))

        ct = manager.item_area[item.id] >= min_area
    else:
        ValueError("AreaConstraint")

    return ct


def or_no_space_constraint(manager: 'ConstraintsManager', item: Item,
                           ct: Optional[ortools.Constraint]) -> Optional[ortools.Constraint]:
    """
    Maximum distance constraint between spaces constraint
    :param manager: 'ConstraintsManager'
    :param item: Item
    :return: ct: ortools.Constraint
    # TODO : find best param
    # TODO : unit tests
    """
    ct0 = (manager.solver.solver.Sum(manager.solver.positions[item.id, j]
                                     for j, space in enumerate(
                                        manager.sp.spec.plan.mutable_spaces())) == 0)
    if ct:
        return manager.or_(ct, ct0)
    else:
        return None


def distance_constraint(manager: 'ConstraintsManager', item: Item) -> ortools.Constraint:
    """
    Maximum distance constraint between spaces constraint
    :param manager: 'ConstraintsManager'
    :param item: Item
    :return: ct: ortools.Constraint
    # TODO : find best param
    # TODO : unit tests
    """
    if item.category.name in ["living", "dining", "livingKitchen", "dressing", "laundry"]:
        param = 2
    elif item.category.name in ["bathroom"]:
        param = 1.9
    elif item.category.name in ["study", "misc", "kitchen"]:
        param = 1.8
    elif item.category.name in ["entrance"]:
        param = 2.5
    elif item.category.name in ["circulation"]:
        param = 3
    else:
        param = 1.8 # toilet, bedroom,

    max_distance = int(round(param * item.required_area ** 0.5))

    ct = None

    for j, j_space in enumerate(manager.sp.spec.plan.mutable_spaces()):
        for k, k_space in enumerate(manager.sp.spec.plan.mutable_spaces()):
            if j < k:
                if ct is None:
                    ct = ((manager.solver.positions[item.id, j] *
                           manager.solver.positions[item.id, k])
                          <= int(max_distance / manager.spaces_distance[j][k]))
                else:
                    new_ct = ((manager.solver.positions[item.id, j] *
                               manager.solver.positions[item.id, k])
                              <= int(max_distance / manager.spaces_distance[j][k]))
                    ct = manager.and_(ct, new_ct)
<<<<<<< HEAD

    ct = or_no_space_constraint(manager, item, ct)

=======
    ct = or_no_space_constraint(manager, item, ct)
>>>>>>> afea1c75
    return ct


def area_graph_constraint(manager: 'ConstraintsManager', item: Item) -> ortools.Constraint:
    """
    Graph constraint:
    - existing path between two seed space
    - shortest path area < max area (+ margin)
    :param manager: 'ConstraintsManager'
    :param item: Item
    :return: ct: ortools.Constraint
    # TODO : unit tests
    """

    ct = None
    if ((item.variant in ["l", "xl"] or item.category.name in ["entrance"])
            and item.category.name not in ["living", "livingKitchen", "dining"]):
        max_area = round(item.max_size.area)
    else:
        max_area = round(max(item.max_size.area * MAX_AREA_COEFF, item.max_size.area + 1 * SQM))

    for j, j_space in enumerate(manager.sp.spec.plan.mutable_spaces()):
        for k, k_space in enumerate(manager.sp.spec.plan.mutable_spaces()):
            if j < k:
                if ct is None:
                    if (j not in nx.nodes(manager.area_space_graph)
                            or k not in nx.nodes(manager.area_space_graph)
                            or not nx.has_path(manager.area_space_graph, j, k)):
                        ct = (manager.solver.positions[item.id, j] *
                              manager.solver.positions[item.id, k] == 0)
                    else:
                        path = nx.dijkstra_path(manager.area_space_graph, j, k)
                        area_path = sum(int(space.area)
                                        for i, space in
                                        enumerate(manager.sp.spec.plan.mutable_spaces())
                                        if i in path)
                        ct = (manager.solver.positions[item.id, j] *
                              manager.solver.positions[item.id, k] * area_path
                              <= max_area)

                else:
                    if (j not in nx.nodes(manager.area_space_graph)
                            or k not in nx.nodes(manager.area_space_graph)
                            or not nx.has_path(manager.area_space_graph, j, k)):
                        new_ct = (manager.solver.positions[item.id, j] *
                                  manager.solver.positions[item.id, k] == 0)
                    else:
                        path = nx.dijkstra_path(manager.area_space_graph, j, k)
                        area_path = sum(int(space.area)
                                        for i, space in
                                        enumerate(manager.sp.spec.plan.mutable_spaces())
                                        if i in path)
                        new_ct = (manager.solver.positions[item.id, j] *
                                  manager.solver.positions[item.id, k] * area_path
                                  <= max_area)
                    ct = manager.and_(ct, new_ct)
<<<<<<< HEAD

    ct = or_no_space_constraint(manager, item, ct)

=======
    ct = or_no_space_constraint(manager, item, ct)
>>>>>>> afea1c75
    return ct


def graph_constraint(manager: 'ConstraintsManager', item: Item) -> ortools.Constraint:
    """
    Graph constraint:
    - existing path between two seed space
    - shortest path number of seed spaces <= nbr of seed spaces
    :param manager: 'ConstraintsManager'
    :param item: Item
    :return: ct: ortools.Constraint
    # TODO : unit tests
    """
    ct = None
    for j, j_space in enumerate(manager.sp.spec.plan.mutable_spaces()):
        for k, k_space in enumerate(manager.sp.spec.plan.mutable_spaces()):
            if j < k:
                if ct is None:
                    if j not in nx.nodes(manager.space_graph) or k not in nx.nodes(
                            manager.space_graph) or not nx.has_path(manager.space_graph, j, k):
                        ct = (manager.solver.positions[item.id, j] *
                              manager.solver.positions[item.id, k] == 0)
                    else:
                        ct = ((manager.solver.positions[item.id, j] *
                               manager.solver.positions[item.id, k] *
                               len(nx.dijkstra_path(manager.space_graph, j, k)))
                              <= manager.solver.solver.Sum(manager.solver.positions[item.id, l]
                                                           for l, l_space in enumerate(
                                    manager.sp.spec.plan.mutable_spaces())))

                else:
                    if j not in nx.nodes(manager.space_graph) or k not in nx.nodes(
                            manager.space_graph) or not nx.has_path(manager.space_graph, j, k):
                        new_ct = (manager.solver.positions[item.id, j] *
                                  manager.solver.positions[item.id, k] == 0)
                    else:
                        new_ct = ((manager.solver.positions[item.id, j] *
                                   manager.solver.positions[item.id, k] *
                                   len(nx.dijkstra_path(manager.space_graph, j, k)))
                                  <= manager.solver.solver.Sum(manager.solver.positions[item.id, l]
                                                               for l, l_space in enumerate(
                                    manager.sp.spec.plan.mutable_spaces())))
                    ct = manager.and_(ct, new_ct)
<<<<<<< HEAD

    ct = or_no_space_constraint(manager, item, ct)

=======
    ct = or_no_space_constraint(manager, item, ct)
>>>>>>> afea1c75
    return ct


def shape_constraint(manager: 'ConstraintsManager', item: Item) -> ortools.Constraint:
    """
    Shape constraint : perimeter**2/area
    :param manager: 'ConstraintsManager'
    :param item: Item
    :return: ct: ortools.Constraint
    # TODO : find best param
    # TODO : unit tests
    """

    plan_ratio = round(manager.sp.spec.plan.indoor_perimeter ** 2
                       / manager.sp.spec.plan.indoor_area)
<<<<<<< HEAD
    if manager.sp.spec.typology <= 2:
        if item.category.name in ["living", "dining", "livingKitchen", "dressing", "laundry"]:
            param = min(max(25, int(plan_ratio + 10)), 35)
        elif (item.category.name in ["bathroom", "study", "misc", "kitchen", "entrance",
                                     "dressing", "laundry"]
              or (item.category.name is "bedroom" and item.variant in ["m", "l", "xl"])):
            param = min(max(25, plan_ratio), 32)
        elif item.category.name is "bedroom" and item.variant in ["xs", "s"]:
            param = 22
        else:
            param = 22  # toilet / bedroom / entrance
=======

    if item.category.name in ["living", "dining", "livingKitchen"]:
        param = min(max(25, plan_ratio + 10), 35)
    elif (item.category.name in ["bathroom", "study", "misc", "kitchen", "entrance", "dressing",
                                 "laundry"]
          or (item.category.name is "bedroom" and item.variant in ["m", "l", "xl"])):
        param = min(max(25, plan_ratio), 32)
    elif item.category.name is "bedroom" and item.variant in ["xs", "s"]:
        param = 22
>>>>>>> afea1c75
    else:
        if item.category.name in ["living", "dining", "livingKitchen", "dressing", "laundry"]:
            param = 26# min(max(30, int(plan_ratio + 10)), 40)
        elif item.category.name in ["bathroom", "study", "misc", "kitchen"]:
            param = 25#min(max(25, int(plan_ratio)), 35)
        elif item.category.name in ["circulation"]:
            param = 40
        elif item.category.name in ["entrance"]:
            param = 30
        else:
            param = 22 # toilet / bedroom / entrance

    if item.category.name in ["toilet", "bathroom"]:
        cells_perimeter = manager.solver.solver.Sum(manager.solver.positions[item.id, j] *
                                                    int(round(space.perimeter_without_duct))
                                                    for j, space in
                                                    enumerate(
                                                        manager.sp.spec.plan.mutable_spaces()))
    else:
        cells_perimeter = manager.solver.solver.Sum(manager.solver.positions[item.id, j] *
                                                    int(round(space.perimeter))
                                                    for j, space in
                                                    enumerate(
                                                        manager.sp.spec.plan.mutable_spaces()))
    cells_adjacency = manager.solver.solver.Sum(manager.solver.positions[item.id, j] *
                                                manager.solver.positions[item.id, k] *
                                                int(round(j_space.contact_length(k_space)))
                                                for j, j_space in
                                                enumerate(manager.sp.spec.plan.mutable_spaces())
                                                for k, k_space in
                                                enumerate(manager.sp.spec.plan.mutable_spaces())
                                                )
    item_perimeter = cells_perimeter - cells_adjacency
    ct = (item_perimeter * item_perimeter <= int(param) * manager.item_area[item.id])
<<<<<<< HEAD

    ct = or_no_space_constraint(manager, item, ct)

=======
    ct = or_no_space_constraint(manager, item, ct)
>>>>>>> afea1c75
    return ct


def windows_ordering_constraint(manager: 'ConstraintsManager',
                                item: Item) -> Optional[ ortools.Constraint]:
    """
    Windows length constraint : margin
    :param manager: 'ConstraintsManager'
    :param item: Item
    :return: ct: ortools.Constraint
    """
    ct = None
    for j_item in manager.sp.spec.items:
        if (item.category.name in WINDOW_ROOMS and j_item.category.name in WINDOW_ROOMS
                and item.required_area < j_item.required_area):
            if ct is None:
                ct = (manager.windows_length[item.id] <=
                      manager.windows_length[j_item.id])
            else:
                new_ct = (manager.windows_length[item.id] <=
                          manager.windows_length[j_item.id])
                ct = manager.solver.solver.Min(ct, new_ct)
        elif (item.category.name in WINDOW_ROOMS and j_item.category.name in WINDOW_ROOMS
              and item.required_area > j_item.required_area):
            if ct is None:
                ct = (manager.windows_length[item.id] >=
                      manager.windows_length[j_item.id])
            else:
                new_ct = (manager.windows_length[item.id] >=
                          manager.windows_length[j_item.id])
                ct = manager.solver.solver.Min(ct, new_ct)

    return ct

def windows_area_constraint(manager: 'ConstraintsManager', item: Item,
                            ratio: int) -> ortools.Constraint:
    """
    Windows area ratio constraint : NF HABITAT HQE
    :param manager: 'ConstraintsManager'
    :param item: Item
    :param ratio : minimum ratio between item area and windows area
    :return: ct: ortools.Constraint
    """
    ct = round(item.required_area * ratio) <= (
                manager.item_windows_area[item.id] * 100)
    return ct

def windows_constraint(manager: 'ConstraintsManager', item: Item) -> ortools.Constraint:
    """
    Windows constraint : windows_area_constraint or windows_ordering_constraint
    :param manager: 'ConstraintsManager'
    :param item: Item
    :return: ct: ortools.Constraint
    """
    ct = None

    if item.category.name in WINDOW_ROOMS:
        if item.category.name in ["living", "livingKitchen", "dining"]:
            ratio = 18
        elif item.category.name in ["bedroom"] and len(item.opens_on) == 0:
            ratio = 15
        elif item.category.name in ["kitchen", "study"] and len(item.opens_on) == 0:
            ratio = 10
        else:
            ratio = 0
            logging.warning("ConstraintsManager - windows_constraint : undefined ratio")

        ct1 = windows_ordering_constraint(manager, item)
        ct2 = windows_area_constraint(manager, item, ratio)
        if ct1 is None:
            ct = None
            logging.debug("ConstraintsManager - No window constraint")
        else:
            ct = manager.or_(ct1, ct2)

    return ct

def large_windows_constraint(manager: 'ConstraintsManager',
                             item: Item) -> Optional[ortools.Constraint]:
    """
    Large Windows constraint
    :param manager: 'ConstraintsManager'
    :param item: Item
    :return: ct: ortools.Constraint
    """
    ct = None

    large_windows_sum = 0
    for j, space in enumerate(manager.sp.spec.plan.mutable_spaces()):
        for component in space.immutable_components():
            if component.category.name is "doorWindow" and component.length > 180:
                large_windows_sum += manager.solver.positions[item.id, j]
    if large_windows_sum:
        ct = large_windows_sum >= 1

    return ct

def opens_on_constraint(manager: 'ConstraintsManager', item: Item,
                        length: int) -> ortools.Constraint:
    """
    Opens on constraint : check the adjacency between two rooms if open on, otherwise impose the
    presence of a window in the room
    :param manager: 'ConstraintsManager'
    :param item: Item
    :param length: int
    :return: ct: ortools.Constraint
    """
    ct = None
    if item.opens_on:
        for category_name in item.opens_on:
            adjacency_sum = 0
            for other_item in manager.sp.spec.items:
                if other_item.category.name == category_name:
                    adjacency_sum += manager.solver.solver.Sum(
                        manager.solver.solver.Sum(
                            int(j_space.maximum_adjacency_length(k_space)) *
                            manager.solver.positions[item.id, j] *
                            manager.solver.positions[other_item.id, k] for
                            j, j_space in enumerate(manager.sp.spec.plan.mutable_spaces()))
                        for k, k_space in enumerate(manager.sp.spec.plan.mutable_spaces()))
            if ct is None:
                ct = (adjacency_sum >= length)
            else:
                ct = manager.and_(ct, (adjacency_sum >= length))
    else:
        ct = components_adjacency_constraint(manager, item, WINDOW_CATEGORY, addition_rule="Or")
    return ct


def symmetry_breaker_constraint(manager: 'ConstraintsManager', item: Item) -> ortools.Constraint:
    """
    Symmetry Breaker constraint
    :param manager: 'ConstraintsManager'
    :param item: Item
    :return: ct: ortools.Constraint
    """
    ct = None
    item_sym_id = str(item.category.name + item.variant)
    if item_sym_id in manager.symmetry_breaker_memo:
        memo = manager.solver.solver.Sum(
            2 ** j * manager.solver.positions[manager.symmetry_breaker_memo[item_sym_id], j]
            for j in range(manager.solver.spaces_nbr))
        current = manager.solver.solver.Sum(2 ** j * manager.solver.positions[item.id, j]
                                            for j in range(manager.solver.spaces_nbr))
        ct = manager.solver.solver.IsLessVar(memo, current) == 1

    manager.symmetry_breaker_memo[item_sym_id] = item.id

    return ct


def inside_adjacency_constraint(manager: 'ConstraintsManager',
                                item: Item) -> ortools.Constraint:
    """
    Space adjacency constraint inside a given item
    :param manager: 'ConstraintsManager'
    :param item: Item
    :return: ct: ortools.Constraint
    """
    nbr_spaces_in_i_item = manager.solver.solver.Sum(
        manager.solver.positions[item.id, j] for j in
        range(manager.sp.spec.plan.count_mutable_spaces()))
    spaces_adjacency = manager.solver.solver.Sum(
        manager.solver.solver.Sum(
            int(j_space.adjacent_to(k_space, INSIDE_ADJACENCY_LENGTH)) *
            manager.solver.positions[item.id, j] *
            manager.solver.positions[item.id, k] for
            j, j_space in enumerate(manager.sp.spec.plan.mutable_spaces()) if j > k)
        for k, k_space in enumerate(manager.sp.spec.plan.mutable_spaces()))
    ct1 = (spaces_adjacency >= nbr_spaces_in_i_item - 1)

    ct2 = None
    for k, k_space in enumerate(manager.sp.spec.plan.mutable_spaces()):
        a = (manager.solver.positions[item.id, k] *
             manager.solver.solver
             .Sum(int(j_space.adjacent_to(k_space, INSIDE_ADJACENCY_LENGTH)) *
                  manager.solver.positions[item.id, j]
                  for j, j_space in enumerate(manager.sp.spec.plan.mutable_spaces()) if k != j))

        if ct2 is None:
            ct2 = manager.solver.solver.Max(
                a >= manager.solver.positions[item.id, k],
                nbr_spaces_in_i_item == 1)
        else:
            ct2 = (manager.solver.solver
                   .Min(ct2, manager.solver.solver
                        .Max(a >= manager.solver.positions[item.id, k],
                             nbr_spaces_in_i_item == 1)))

    ct = (manager.and_(ct1, ct2) == 1)

    ct = or_no_space_constraint(manager, item, ct)

    return ct


def item_adjacency_constraint(manager: 'ConstraintsManager', item: Item,
                              item_categories: List[str], adj: bool = True,
                              addition_rule: str = '') -> ortools.Constraint:
    """
    Item adjacency constraint :
    :param manager: 'ConstraintsManager'
    :param item: Item
    :param item_categories: List[str]
    :param adj: bool
    :param addition_rule: str
    :return: ct: ortools.Constraint
    """

    ct = None

    for cat in item_categories:
        adjacency_sum = 0
        for num, num_item in enumerate(manager.sp.spec.items):
            if num_item.category.name == cat and num_item != item:
                adjacency_sum += manager.solver.solver.Sum(
                    manager.solver.solver.Sum(
                        int(manager.spaces_item_adjacency_matrix[j][k]) *
                        int(k_space.floor.level == j_space.floor.level) *
                        manager.solver.positions[item.id, j] *
                        manager.solver.positions[num, k] for
                        j, j_space in enumerate(manager.sp.spec.plan.mutable_spaces()))
                    for k, k_space in enumerate(manager.sp.spec.plan.mutable_spaces()))

        if adjacency_sum is not 0:
            if ct is None:
                if adj:
                    ct = (adjacency_sum >= 1)
                else:
                    ct = (adjacency_sum == 0)
            else:
                if adj:
                    if addition_rule == "Or":
                        ct = manager.or_(ct, (adjacency_sum >= 1))
                    elif addition_rule == "And":
                        ct = manager.and_(ct, (adjacency_sum >= 1))
                    else:
                        ValueError("ComponentsAdjacencyConstraint")
                else:
                    if addition_rule == "Or":
                        ct = manager.or_(ct, (adjacency_sum == 0))
                    elif addition_rule == "And":
                        ct = manager.and_(ct, (adjacency_sum == 0))
                    else:
                        ValueError("ComponentsAdjacencyConstraint")

    ct = or_no_space_constraint(manager, item, ct)

    return ct


def circulation_adjacency_constraint(manager: 'ConstraintsManager',
                                     item: Item) -> ortools.Constraint:
    """
    circulation adjacency constraint :
    :param manager: 'ConstraintsManager'
    :param item: Item
    :return: ct: ortools.Constraint
    """
    adjacency_sum = 0
    exclusive_adjacency_sum = 0
    for num, num_item in enumerate(manager.sp.spec.items):
        other_adjacency_sum = 0
        for i_other, other_item in enumerate(manager.sp.spec.items):
            if other_item != item and other_item != num_item and other_item.category.name in CIRCULATION_ROOMS:
                other_adjacency_sum += manager.solver.solver.Sum(
                    manager.solver.solver.Sum(
                        int(manager.spaces_item_adjacency_matrix[j][k]) *
                        manager.solver.positions[i_other, j] *
                        manager.solver.positions[num, k] for
                        j, j_space in enumerate(manager.sp.spec.plan.mutable_spaces()))
                    for k, k_space in enumerate(manager.sp.spec.plan.mutable_spaces()))

        if num_item != item:
            exclusive_adjacency_sum += manager.solver.solver.Sum(
                manager.solver.solver.Sum(
                    int(manager.spaces_item_adjacency_matrix[j][k]) * (other_adjacency_sum == 0) *
                    manager.solver.positions[item.id, j] *
                    manager.solver.positions[num, k] for
                    j, j_space in enumerate(manager.sp.spec.plan.mutable_spaces()))
                for k, k_space in enumerate(manager.sp.spec.plan.mutable_spaces()))
            adjacency_sum += manager.solver.solver.Sum(
                manager.solver.solver.Sum(
                    int(manager.spaces_item_adjacency_matrix[j][k]) *
                    manager.solver.positions[item.id, j] *
                    manager.solver.positions[num, k] for
                    j, j_space in enumerate(manager.sp.spec.plan.mutable_spaces()))
                for k, k_space in enumerate(manager.sp.spec.plan.mutable_spaces()))

    ct1 = adjacency_sum >= 3
    ct2 = exclusive_adjacency_sum > 0

    ct = manager.and_(ct1, ct2)

    ct = or_no_space_constraint(manager, item, ct)

    return ct


def circulation_bedroom_adjacency_constraint(manager: 'ConstraintsManager',
                                     item: Item) -> ortools.Constraint:
    """
    circulation adjacency constraint :
    :param manager: 'ConstraintsManager'
    :param item: Item
    :return: ct: ortools.Constraint
    """
    bedroom_adjacency_sum = 0
    bedroom_count = 0
    for num, num_item in enumerate(manager.sp.spec.items):
        if num_item != item and num_item.category.name in ["bedroom", "office"]:
            bedroom_count += 1
            bedroom_adjacency_sum += manager.solver.solver.Sum(
                manager.solver.solver.Sum(
                    int(manager.spaces_item_adjacency_matrix[j][k]) *
                    manager.solver.positions[item.id, j] *
                    manager.solver.positions[num, k] for
                    j, j_space in enumerate(manager.sp.spec.plan.mutable_spaces()))
                for k, k_space in enumerate(manager.sp.spec.plan.mutable_spaces()))

    ct = bedroom_adjacency_sum >= bedroom_count - 1

    ct = or_no_space_constraint(manager, item, ct)

    return ct


def components_adjacency_constraint(manager: 'ConstraintsManager', item: Item,
                                    category: Sequence[str], adj: bool = True,
                                    addition_rule: str = '') -> ortools.Constraint:
    """
    Components adjacency constraint
    :param manager: 'ConstraintsManager'
    :param item: Item
    :param category: List[str]
    :param adj: bool
    :param addition_rule: str
    :return: ct: ortools.Constraint
    """
    ct = None
    for c, cat in enumerate(category):
        adjacency_sum = manager.solver.solver.Sum(
            manager.solver.positions[item.id, j] for j, space in
            enumerate(manager.sp.spec.plan.mutable_spaces()) if
            cat in space.components_category_associated())
        if c == 0:
            if adj:
                ct = (adjacency_sum >= 1)
            else:
                ct = (adjacency_sum == 0)
        else:
            if adj:
                if addition_rule == "Or":
                    ct = manager.or_(ct, (adjacency_sum >= 1))
                elif addition_rule == "And":
                    ct = manager.and_(ct, (adjacency_sum >= 1))
                else:
                    ValueError("ComponentsAdjacencyConstraint")
            else:
                if addition_rule == "Or":
                    ct = manager.or_(ct, (adjacency_sum == 0))
                elif addition_rule == "And":
                    ct = manager.and_(ct, (adjacency_sum == 0))
                else:
                    ValueError("ComponentsAdjacencyConstraint")
    ct = or_no_space_constraint(manager, item, ct)
    return ct


def externals_connection_constraint(manager: 'ConstraintsManager',
                                    item: Item) -> ortools.Constraint:
    """
    externals connection constraint
    :param manager: 'ConstraintsManager'
    :param item: Item
    :return: ct: ortools.Constraint
    """
    ct = None

    has_to_be_connected = False
    for space in manager.sp.spec.plan.spaces:
        if space.category.external and space.area > BIG_EXTERNAL_SPACE:
            has_to_be_connected = True
            break

    if has_to_be_connected:
        adjacency_sum = manager.solver.solver.Sum(
            manager.solver.positions[item.id, j] for j, space in
            enumerate(manager.sp.spec.plan.mutable_spaces())
            if max([ext_space.area for ext_space in space.connected_spaces()
                    if ext_space is not None and ext_space.category.external],
                   default=0) > BIG_EXTERNAL_SPACE)
        ct = (adjacency_sum >= 1)

    return ct

def or_no_space_constraint(manager: 'ConstraintsManager', item: Item,
                           ct: Optional[ortools.Constraint]) -> Optional[ortools.Constraint]:
    """
    to apply the given constraint only if the item exists in the solution
    :param manager: 'ConstraintsManager'
    :param item: Item
    :param ct : ortools.Constraint
    :return: ct: ortools.Constraint
    """
    ct0 = (manager.solver.solver.Sum(manager.solver.positions[item.id, j]
                                     for j, space in enumerate(
                                        manager.sp.spec.plan.mutable_spaces())) == 0)
    if ct:
        return manager.or_(ct, ct0)
    else:
        return None

def optional_entrance_constraint(manager: 'ConstraintsManager',
                                    item: Item) -> ortools.Constraint:
    """
    optional entrance constraint
    :param manager: 'ConstraintsManager'
    :param item: Item
    :return: ct: ortools.Constraint
    """
    ct1 = components_adjacency_constraint(manager, item,["frontDoor"], True)
    ct = or_no_space_constraint(manager, item, ct1)

    return ct

def conditional_entrance_constraint(manager: 'ConstraintsManager',
                                    item: Item) -> ortools.Constraint:
    """
    conditional entrance constraint
    :param manager: 'ConstraintsManager'
    :param item: Item
    :return: ct: ortools.Constraint
    """
    ct1 = components_adjacency_constraint(manager, item, ["frontDoor"], True)

    front_door_space = None
    for space in manager.sp.spec.plan.mutable_spaces():
        if "frontDoor" in space.components_category_associated():
            front_door_space = space
            break

    if front_door_space and front_door_space.area > 4*SQM:
        ct = or_no_space_constraint(manager, item, ct1)
    else:
        ct = ct1

    return ct

GENERAL_ITEMS_CONSTRAINTS = {
    "all": [
        [inside_adjacency_constraint, {}],
        [graph_constraint, {}],
        [area_graph_constraint, {}],
        [distance_constraint, {}],
        [shape_constraint, {}],
        [windows_constraint, {}],
        [symmetry_breaker_constraint, {}]
    ],
    "entrance": [
<<<<<<< HEAD
        [item_attribution_constraint, {}],
        [components_adjacency_constraint, {"category": ["frontDoor"], "adj": True}],
        [area_constraint, {"min_max": "max"}],
        [item_adjacency_constraint,
         {"item_categories": CIRCULATION_ROOMS, "adj": True, "addition_rule": "Or"}]
=======
        [area_constraint, {"min_max": "max"}]
>>>>>>> afea1c75
    ],
    "toilet": [
        [item_attribution_constraint, {}],
        [area_constraint, {"min_max": "min"}],
        [area_constraint, {"min_max": "max"}],
        [components_adjacency_constraint, {"category": ["duct"], "adj": True}],
        [components_adjacency_constraint,
         {"category": WINDOW_CATEGORY, "adj": False, "addition_rule": "And"}],
        [components_adjacency_constraint, {"category": ["startingStep", "frontDoor"], "adj": False,
                                           "addition_rule": "And"}],
        [item_adjacency_constraint,
<<<<<<< HEAD
            {"item_categories": CIRCULATION_ROOMS, "adj": True, "addition_rule": "Or"}]
=======
         {"item_categories": PRIVATE_ROOMS, "adj": True, "addition_rule": "Or"}],
>>>>>>> afea1c75
    ],
    "bathroom": [
        [item_attribution_constraint, {}],
        [area_constraint, {"min_max": "min"}],
        [area_constraint, {"min_max": "max"}],
        [components_adjacency_constraint, {"category": ["duct"], "adj": True}],
        [components_adjacency_constraint, {"category": ["startingStep", "frontDoor"], "adj": False,
                                           "addition_rule": "And"}],
        [item_adjacency_constraint,
         {"item_categories": CIRCULATION_ROOMS, "adj": True, "addition_rule": "Or"}]
    ],
    "living": [
        [item_attribution_constraint, {}],
        [area_constraint, {"min_max": "min"}],
        [components_adjacency_constraint,
         {"category": WINDOW_CATEGORY, "adj": True, "addition_rule": "Or"}],
        [item_adjacency_constraint,
         {"item_categories": ("kitchen", "dining"), "adj": True, "addition_rule": "Or"}],
        [large_windows_constraint, {}],
        [item_adjacency_constraint,
                 {"item_categories": CIRCULATION_ROOMS, "adj": True, "addition_rule": "Or"}]

    ],
    "livingKitchen": [
        [item_attribution_constraint, {}],
        [area_constraint, {"min_max": "min"}],
        [components_adjacency_constraint,
         {"category": WINDOW_CATEGORY, "adj": True, "addition_rule": "Or"}],
        [item_adjacency_constraint,
         {"item_categories": ("kitchen", "dining"), "adj": True, "addition_rule": "Or"}],
        [large_windows_constraint, {}],
        [item_adjacency_constraint,
                 {"item_categories": CIRCULATION_ROOMS, "adj": True, "addition_rule": "Or"}]
    ],
    "dining": [
        [item_attribution_constraint, {}],
        [area_constraint, {"min_max": "min"}],
        [opens_on_constraint, {"length": 220}],
        [components_adjacency_constraint,
         {"category": WINDOW_CATEGORY, "adj": True, "addition_rule": "Or"}],
        [components_adjacency_constraint, {"category": ["startingStep", "frontDoor"], "adj": False,
                                           "addition_rule": "And"}],
        [item_adjacency_constraint,
         {"item_categories": ["kitchen", "livingKitchen"], "adj": True, "addition_rule": "Or"}],
        [item_adjacency_constraint,
         {"item_categories": CIRCULATION_ROOMS, "adj": True, "addition_rule": "Or"}]
    ],
    "kitchen": [
        [item_attribution_constraint, {}],
        [area_constraint, {"min_max": "min"}],
        [area_constraint, {"min_max": "max"}],
        [opens_on_constraint, {"length": 220}],
        [components_adjacency_constraint, {"category": ["duct"], "adj": True}],
        [components_adjacency_constraint, {"category": ["startingStep", "frontDoor"], "adj": False,
                                           "addition_rule": "And"}],
        [item_adjacency_constraint,
         {"item_categories": ("living", "dining"), "adj": True, "addition_rule": "Or"}],
        [item_adjacency_constraint,
         {"item_categories": CIRCULATION_ROOMS, "adj": True, "addition_rule": "Or"}]
    ],
    "bedroom": [
        [item_attribution_constraint, {}],
        [area_constraint, {"min_max": "min"}],
        [area_constraint, {"min_max": "max"}],
        [opens_on_constraint, {"length": 220}],
        [components_adjacency_constraint, {"category": ["startingStep", "frontDoor"], "adj": False,
                                           "addition_rule": "And"}],
        [item_adjacency_constraint,
         {"item_categories": CIRCULATION_ROOMS, "adj": True, "addition_rule": "Or"}]
    ],
    "study": [
        [item_attribution_constraint, {}],
        [area_constraint, {"min_max": "min"}],
        [area_constraint, {"min_max": "max"}],
        [opens_on_constraint, {"length": 220}],
        [components_adjacency_constraint, {"category": ["startingStep", "frontDoor"], "adj": False,
                                           "addition_rule": "And"}],
        [item_adjacency_constraint,
         {"item_categories": CIRCULATION_ROOMS, "adj": True, "addition_rule": "Or"}]
    ],
    "dressing": [
        [item_attribution_constraint, {}],
        [area_constraint, {"min_max": "min"}],
        [area_constraint, {"min_max": "max"}],
        [components_adjacency_constraint,
         {"category": WINDOW_CATEGORY, "adj": False, "addition_rule": "And"}],
        [components_adjacency_constraint, {"category": ["startingStep", "frontDoor"], "adj": False,
                                           "addition_rule": "And"}],
        [item_adjacency_constraint,
<<<<<<< HEAD
         {"item_categories": CIRCULATION_ROOMS, "adj": True, "addition_rule": "Or"}]

=======
         {"item_categories": PRIVATE_ROOMS, "adj": True, "addition_rule": "Or"}]
>>>>>>> afea1c75
    ],
    "laundry": [
        [item_attribution_constraint, {}],
        [area_constraint, {"min_max": "min"}],
        [area_constraint, {"min_max": "max"}],
        [components_adjacency_constraint, {"category": ["duct"], "adj": True}],
        [components_adjacency_constraint,
         {"category": WINDOW_CATEGORY, "adj": False, "addition_rule": "And"}],
        [components_adjacency_constraint, {"category": ["startingStep", "frontDoor"], "adj": False,
                                           "addition_rule": "And"}],
        [item_adjacency_constraint,
         {"item_categories": CIRCULATION_ROOMS, "adj": True, "addition_rule": "Or"}]
    ],
    "circulation": [
        [area_constraint, {"min_max": "max"}],
        [components_adjacency_constraint, {"category": WINDOW_CATEGORY, "adj": False,
                                           "addition_rule": "And"}],
        [item_adjacency_constraint,
         {"item_categories": CIRCULATION_ROOMS, "adj": True, "addition_rule": "Or"}],
        [circulation_adjacency_constraint, {}]
    ]
}

T1_T2_ITEMS_CONSTRAINTS = {
    "entrance": [
        [optional_entrance_constraint,{}],
    ]
}

T2_MORE_ITEMS_CONSTRAINTS = {
    "entrance": [
        [conditional_entrance_constraint, {}],
    ],
    "livingKitchen": [
        [components_adjacency_constraint, {"category": ["duct"], "adj": True}],
    ]
}

T3_MORE_ITEMS_CONSTRAINTS = {
    "toilet": [
<<<<<<< HEAD
        [item_adjacency_constraint,
         {"item_categories": PRIVATE_ROOMS, "adj": True, "addition_rule": "Or"}],
        [item_adjacency_constraint, {"item_categories": ["toilet"], "adj": False}],
        [item_adjacency_constraint,
         {"item_categories": ["entrance", "circulation"], "adj": True, "addition_rule": "Or"}]
=======
        [item_adjacency_constraint, {"item_categories": ["toilet"], "adj": False}]
>>>>>>> afea1c75
    ],
    "bathroom": [
        [item_adjacency_constraint,
         {"item_categories": PRIVATE_ROOMS, "adj": True, "addition_rule": "Or"}],
        [item_adjacency_constraint,
         {"item_categories": ["entrance", "circulation"], "adj": True, "addition_rule": "Or"}]
    ],
    "living": [
        [externals_connection_constraint, {}]
    ],
    "livingKitchen": [
        [externals_connection_constraint, {}]
    ],
    "bedroom": [

    ],
    "study": [

    ],
    "dressing": [
<<<<<<< HEAD
        [item_adjacency_constraint,
         {"item_categories": PRIVATE_ROOMS, "adj": True, "addition_rule": "Or"}],
        [item_adjacency_constraint,
         {"item_categories": ["entrance", "circulation"], "adj": True, "addition_rule": "Or"}]
    ],
    "laundry": [
        [item_adjacency_constraint,
         {"item_categories": PRIVATE_ROOMS, "adj": True, "addition_rule": "Or"}],
        [item_adjacency_constraint,
         {"item_categories": ["entrance", "circulation"], "adj": True, "addition_rule": "Or"}]
    ],
    "circulation": [
        [circulation_bedroom_adjacency_constraint, {}]
=======
>>>>>>> afea1c75
    ]
}

<|MERGE_RESOLUTION|>--- conflicted
+++ resolved
@@ -559,13 +559,7 @@
                                manager.solver.positions[item.id, k])
                               <= int(max_distance / manager.spaces_distance[j][k]))
                     ct = manager.and_(ct, new_ct)
-<<<<<<< HEAD
-
     ct = or_no_space_constraint(manager, item, ct)
-
-=======
-    ct = or_no_space_constraint(manager, item, ct)
->>>>>>> afea1c75
     return ct
 
 
@@ -622,13 +616,7 @@
                                   manager.solver.positions[item.id, k] * area_path
                                   <= max_area)
                     ct = manager.and_(ct, new_ct)
-<<<<<<< HEAD
-
     ct = or_no_space_constraint(manager, item, ct)
-
-=======
-    ct = or_no_space_constraint(manager, item, ct)
->>>>>>> afea1c75
     return ct
 
 
@@ -672,13 +660,7 @@
                                                                for l, l_space in enumerate(
                                     manager.sp.spec.plan.mutable_spaces())))
                     ct = manager.and_(ct, new_ct)
-<<<<<<< HEAD
-
     ct = or_no_space_constraint(manager, item, ct)
-
-=======
-    ct = or_no_space_constraint(manager, item, ct)
->>>>>>> afea1c75
     return ct
 
 
@@ -694,7 +676,6 @@
 
     plan_ratio = round(manager.sp.spec.plan.indoor_perimeter ** 2
                        / manager.sp.spec.plan.indoor_area)
-<<<<<<< HEAD
     if manager.sp.spec.typology <= 2:
         if item.category.name in ["living", "dining", "livingKitchen", "dressing", "laundry"]:
             param = min(max(25, int(plan_ratio + 10)), 35)
@@ -706,17 +687,6 @@
             param = 22
         else:
             param = 22  # toilet / bedroom / entrance
-=======
-
-    if item.category.name in ["living", "dining", "livingKitchen"]:
-        param = min(max(25, plan_ratio + 10), 35)
-    elif (item.category.name in ["bathroom", "study", "misc", "kitchen", "entrance", "dressing",
-                                 "laundry"]
-          or (item.category.name is "bedroom" and item.variant in ["m", "l", "xl"])):
-        param = min(max(25, plan_ratio), 32)
-    elif item.category.name is "bedroom" and item.variant in ["xs", "s"]:
-        param = 22
->>>>>>> afea1c75
     else:
         if item.category.name in ["living", "dining", "livingKitchen", "dressing", "laundry"]:
             param = 26# min(max(30, int(plan_ratio + 10)), 40)
@@ -751,13 +721,7 @@
                                                 )
     item_perimeter = cells_perimeter - cells_adjacency
     ct = (item_perimeter * item_perimeter <= int(param) * manager.item_area[item.id])
-<<<<<<< HEAD
-
     ct = or_no_space_constraint(manager, item, ct)
-
-=======
-    ct = or_no_space_constraint(manager, item, ct)
->>>>>>> afea1c75
     return ct
 
 
@@ -1218,15 +1182,9 @@
         [symmetry_breaker_constraint, {}]
     ],
     "entrance": [
-<<<<<<< HEAD
-        [item_attribution_constraint, {}],
-        [components_adjacency_constraint, {"category": ["frontDoor"], "adj": True}],
         [area_constraint, {"min_max": "max"}],
         [item_adjacency_constraint,
          {"item_categories": CIRCULATION_ROOMS, "adj": True, "addition_rule": "Or"}]
-=======
-        [area_constraint, {"min_max": "max"}]
->>>>>>> afea1c75
     ],
     "toilet": [
         [item_attribution_constraint, {}],
@@ -1238,11 +1196,9 @@
         [components_adjacency_constraint, {"category": ["startingStep", "frontDoor"], "adj": False,
                                            "addition_rule": "And"}],
         [item_adjacency_constraint,
-<<<<<<< HEAD
+         {"item_categories": PRIVATE_ROOMS, "adj": True, "addition_rule": "Or"}],
+        [item_adjacency_constraint,
             {"item_categories": CIRCULATION_ROOMS, "adj": True, "addition_rule": "Or"}]
-=======
-         {"item_categories": PRIVATE_ROOMS, "adj": True, "addition_rule": "Or"}],
->>>>>>> afea1c75
     ],
     "bathroom": [
         [item_attribution_constraint, {}],
@@ -1332,12 +1288,9 @@
         [components_adjacency_constraint, {"category": ["startingStep", "frontDoor"], "adj": False,
                                            "addition_rule": "And"}],
         [item_adjacency_constraint,
-<<<<<<< HEAD
+         {"item_categories": PRIVATE_ROOMS, "adj": True, "addition_rule": "Or"}],
+        [item_adjacency_constraint,
          {"item_categories": CIRCULATION_ROOMS, "adj": True, "addition_rule": "Or"}]
-
-=======
-         {"item_categories": PRIVATE_ROOMS, "adj": True, "addition_rule": "Or"}]
->>>>>>> afea1c75
     ],
     "laundry": [
         [item_attribution_constraint, {}],
@@ -1378,15 +1331,9 @@
 
 T3_MORE_ITEMS_CONSTRAINTS = {
     "toilet": [
-<<<<<<< HEAD
-        [item_adjacency_constraint,
-         {"item_categories": PRIVATE_ROOMS, "adj": True, "addition_rule": "Or"}],
         [item_adjacency_constraint, {"item_categories": ["toilet"], "adj": False}],
         [item_adjacency_constraint,
          {"item_categories": ["entrance", "circulation"], "adj": True, "addition_rule": "Or"}]
-=======
-        [item_adjacency_constraint, {"item_categories": ["toilet"], "adj": False}]
->>>>>>> afea1c75
     ],
     "bathroom": [
         [item_adjacency_constraint,
@@ -1407,22 +1354,15 @@
 
     ],
     "dressing": [
-<<<<<<< HEAD
-        [item_adjacency_constraint,
-         {"item_categories": PRIVATE_ROOMS, "adj": True, "addition_rule": "Or"}],
         [item_adjacency_constraint,
          {"item_categories": ["entrance", "circulation"], "adj": True, "addition_rule": "Or"}]
     ],
     "laundry": [
-        [item_adjacency_constraint,
-         {"item_categories": PRIVATE_ROOMS, "adj": True, "addition_rule": "Or"}],
         [item_adjacency_constraint,
          {"item_categories": ["entrance", "circulation"], "adj": True, "addition_rule": "Or"}]
     ],
     "circulation": [
         [circulation_bedroom_adjacency_constraint, {}]
-=======
->>>>>>> afea1c75
     ]
 }
 
