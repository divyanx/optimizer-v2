# coding=utf-8
"""
Constraints manager Module
Creates the following classes:
• ConstraintSolver: Encapsulation of the OR-Tools solver adapted to our problem
• ConstraintsManager : attributes the spaces of the plan created by the seeder to the items.
TODO : the adjacency constraint of spaces within the same room is not completed
TODO : fusion of the entrance for small apartment untreated

OR-Tools : google constraint programing solver
    https://developers.google.com/optimization/
    https://acrogenesis.com/or-tools/documentation/user_manual/index.html

"""
from typing import List, Callable, Optional, Sequence, TYPE_CHECKING
from ortools.constraint_solver import pywrapcp as ortools
from libs.specification.specification import Item
import networkx as nx
import time
import logging

if TYPE_CHECKING:
    from libs.space_planner.space_planner import SpacePlanner

WINDOW_ROOMS = ["living", "kitchen", "livingKitchen", "study", "dining", "bedroom"]

DRESSING_NEIGHBOUR_ROOMS = ["entrance", "bedroom", "toilet", "bathroom"]

CIRCULATION_ROOMS = ["living", "livingKitchen", "dining", "entrance", "circulation"]

DAY_ROOMS = ["living", "livingKitchen", "dining", "kitchen", "cellar", "study"]

PRIVATE_ROOMS = ["bedroom", "study", "bathroom", "laundry", "dressing", "entrance", "circulation",
                 "toilet"]

WINDOW_CATEGORY = ["window", "doorWindow"]

BIG_VARIANTS = ["m", "l", "xl"]

SMALL_VARIANTS = ["xs", "s"]

OPEN_ON_ADJACENCY_SIZE = 200
BIG_EXTERNAL_SPACE = 7000

SQM = 10000
LBW_THICKNESS = 30
MAX_AREA_COEFF = 4 / 3
MIN_AREA_COEFF = 2 / 3
INSIDE_ADJACENCY_LENGTH = 40
ITEM_ADJACENCY_LENGTH = 100
SEARCH_TIME_LIMIT = 1800000  # millisecond
SEARCH_SOLUTIONS_LIMIT = 1000


class ConstraintSolver:
    """
    Constraint Solver
    Encapsulation of the OR-tools solver adapted to our problem
    """

    def __init__(self, items_nbr: int, spaces_nbr: int, spaces_adjacency_matrix: List[List[int]],
                 multilevel: bool = False):
        self.items_nbr = items_nbr
        self.spaces_nbr = spaces_nbr
        self.multilevel = multilevel
        self.spaces_adjacency_matrix = spaces_adjacency_matrix
        # Create the solver
        self.solver = ortools.Solver('SpacePlanner')
        # Declare variables
        self.cells_item: List[ortools.IntVar] = []
        self.positions = {}
        self._init_positions()
        self.solutions = []

    def _init_positions(self) -> None:
        """
        variables initialization
        :return: None
        """
        # cells in [0, self.items_nbr-1], self.items_nbr for multilevel plans : circulation
        if not self.multilevel:
            self.cells_item = [self.solver.IntVar(0, self.items_nbr - 1,
                                                  "cells_item[{0}]".format(j_space))
                               for j_space in range(self.spaces_nbr)]
        else:
            self.cells_item = [self.solver.IntVar(0, self.items_nbr,
                                                  "cells_item[{0}]".format(j_space))
                               for j_space in range(self.spaces_nbr)]

        for i_item in range(self.items_nbr):
            for j_space in range(self.spaces_nbr):
                self.positions[i_item, j_space] = (self.cells_item[j_space] == i_item)

    def add_constraint(self, ct: ortools.Constraint) -> None:
        """
        add constraint
        :param ct: ortools.Constraint
        :return: None
        """
        if ct is not None:
            self.solver.Add(ct)

    def _check_adjacency(self, room_positions, connectivity_checker) -> bool:
        """
        Experimental function using BFS graph analysis in order to check wether each room is
        connected.
        A room is considered a subgraph of the voronoi graph.
        :param room_positions:
        :param connectivity_checker:
        :return: a boolean indicating wether each room is connected

        """
        # check for the connectivity of each room
        for i_item in range(self.items_nbr):
            # compute the number of fixed item in the room
            nbr_cells_in_room = sum(room_positions[i_item])
            # if a room has only one fixed item there is no need to check for adjacency
            if nbr_cells_in_room <= 1:
                continue
            # else check the connectivity of the subgraph composed of the fi inside the given room
            room_line = room_positions[i_item]
            fi_in_room = tuple([i for i, e in enumerate(room_line) if e])
            if not connectivity_checker(fi_in_room):
                return False

        return True

    def solve(self) -> None:
        """
        search and solution
        :return: None
        """
        t0 = time.process_time()
        decision_builder = self.solver.Phase(self.cells_item, self.solver.CHOOSE_FIRST_UNBOUND,
                               self.solver.ASSIGN_MIN_VALUE)
        time_limit = self.solver.TimeLimit(SEARCH_TIME_LIMIT)
        self.solver.NewSearch(decision_builder, time_limit)

        connectivity_checker = check_room_connectivity_factory(self.spaces_adjacency_matrix)

        # noinspection PyArgumentList
        while self.solver.NextSolution():
            sol_positions = []
            for i_item in range(self.items_nbr):  # Rooms
                logging.debug("ConstraintSolver: Solution : {0}: {1}".format(i_item, [
                    self.cells_item[j].Value() == i_item for j in range(self.spaces_nbr)]))
                sol_positions.append([])
                for j_space in range(self.spaces_nbr):  # empty and seed spaces
                    sol_positions[i_item].append(self.cells_item[j_space].Value() == i_item)
            validity = self._check_adjacency(sol_positions, connectivity_checker)
            if validity:
                self.solutions.append(sol_positions)
                if len(self.solutions) >= SEARCH_SOLUTIONS_LIMIT:
                    logging.warning("ConstraintSolver: SEARCH_SOLUTIONS_LIMIT: %d",
                                    len(self.solutions))
                    break
                if (time.process_time() - t0 - 600) >= 0:
                    logging.warning("ConstraintSolver: TIME_LIMIT - 10 min")
                    break

        # noinspection PyArgumentList
        self.solver.EndSearch()

        logging.debug("ConstraintSolver: Statistics")
        logging.debug("ConstraintSolver: num_solutions: %d", len(self.solutions))
        logging.debug("ConstraintSolver: failures: %d", self.solver.Failures())
        logging.debug("ConstraintSolver: branches:  %d", self.solver.Branches())
        logging.debug("ConstraintSolver: Process time : %f", time.process_time() - t0)
        if round(time.process_time() - t0) == round(SEARCH_TIME_LIMIT / 1000):
            logging.warning("ConstraintSolver: SEARCH_TIME_LIMIT - 30 min")


def adjacency_matrix_to_graph(matrix):
    """
    Converts adjacency matrix to a networkx graph structure,
    a value of 1 in the matrix correspond to an edge in the Graph
    :param matrix: an adjacency_matrix
    :return: a networkx graph structure
    """

    nb_cells = len(matrix)  # get the matrix dimensions
    graph = nx.Graph()
    edge_list = [(i, j) for i in range(nb_cells) for j in range(nb_cells) if
                 matrix[i][j] == 1]
    graph.add_edges_from(edge_list)

    return graph


def check_room_connectivity_factory(adjacency_matrix):
    """

    A factory to enable memoization on the check connectivity room

    :param adjacency_matrix: an adjacency_matrix
    :return: check_room_connectivity: a memoized function returning the connectivity of a room
    """

    connectivity_cache = {}
    # create graph from adjacency_matrix
    graph = adjacency_matrix_to_graph(adjacency_matrix)

    def check_room_connectivity(fi_in_room):
        """
        :param fi_in_room: a tuple indicating the fixed items present in the room
        :return: a Boolean indicating if the fixed items in the room are connected according to the
        graph
        """

        # check if the connectivity of these fixed items has already been checked
        # if it is the case fetch the result from the cache
        if fi_in_room in connectivity_cache:
            return connectivity_cache[fi_in_room]

        # else compute the connectivity and stores the result in the cache
        is_connected = nx.is_connected(graph.subgraph(fi_in_room))
        connectivity_cache[fi_in_room] = is_connected

        return is_connected

    # return the memorized function
    return check_room_connectivity


class ConstraintsManager:
    """
    Constraints manager Class
    A Constraints Manager attributes the spaces of the plan created by the seeder to the items.
    The spaces are allocated according to constraints using constraint programming
    All the possible solutions are given.
    """

    def __init__(self, sp: 'SpacePlanner', name: str = ''):
        self.name = name
        self.sp = sp

        self.spaces_adjacency_matrix = []
        self._init_spaces_adjacency()
        self.spaces_item_adjacency_matrix = []
        self._init_spaces_item_adjacency()
        if sp.spec.plan.floor_count < 2:
            self.solver = ConstraintSolver(len(self.sp.spec.items),
                                           self.sp.spec.plan.count_mutable_spaces(),
                                           self.spaces_adjacency_matrix, False)
        else:
            self.solver = ConstraintSolver(len(self.sp.spec.items),
                                           self.sp.spec.plan.count_mutable_spaces(),
                                           self.spaces_adjacency_matrix, True)
        self.item_area = {}
        self._init_item_area()
        self.item_windows_area = {}
        self._init_item_windows_area()
        self.symmetry_breaker_memo = {}
        self.windows_length = {}
        self._init_windows_length()
        self.spaces_distance = []
        self._init_spaces_distance()
        self.space_graph = nx.Graph()
        self._init_spaces_graph()
        self.area_space_graph = nx.Graph()
        self._init_area_spaces_graph()

        self.item_constraints = {}
        self.add_spaces_constraints()
        self.add_item_constraints()

    def _init_item_area(self) -> None:
        """
        Initialize item area
        :return:
        """
        for item in self.sp.spec.items:
            self.item_area[item.id] = self.solver.solver.Sum(
                self.solver.positions[item.id, j] * round(space.area)
                for j, space in
                enumerate(self.sp.spec.plan.mutable_spaces()))

    def _init_item_windows_area(self) -> None:
        """
        Initialize item window area
        :return:
        """
        for item in self.sp.spec.items:
            area = 0
            for j, space in enumerate(self.sp.spec.plan.mutable_spaces()):
                for component in space.immutable_components():
                    if component.category.name == "window":
                        area += (self.solver.positions[item.id, j]
                                 * int(round(component.length * 100)))
                    elif component.category.name == "doorWindow":
                        area += (self.solver.positions[item.id, j]
                                   * int(round(component.length * 200)))
            self.item_windows_area[item.id] = area

    def _init_windows_length(self) -> None:
        """
        Initialize the length of each window
        :return:
        """
        for item in self.sp.spec.items:
            length = 0
            for j, space in enumerate(self.sp.spec.plan.mutable_spaces()):
                for component in space.immutable_components():
                    if (component.category.name == "window"
                            or component.category.name == "doorWindow"):
                        length += (self.solver.positions[item.id, j]
                                   * int(round(component.length / 10)))
            self.windows_length[item.id] = length

    def _init_spaces_distance(self) -> None:
        """
        Initialize the spaces distance matrix
        :return:
        """

        for i, i_space in enumerate(self.sp.spec.plan.mutable_spaces()):
            self.spaces_distance.append([])
            self.spaces_distance[i] = [0] * len(list(self.sp.spec.plan.mutable_spaces()))

        for i, i_space in enumerate(self.sp.spec.plan.mutable_spaces()):
            for j, j_space in enumerate(self.sp.spec.plan.mutable_spaces()):
                if i < j:
                    if i_space.floor != j_space.floor:
                        self.spaces_distance[i][j] = 1e20
                        self.spaces_distance[j][i] = 1e20
                    else:
                        self.spaces_distance[i][j] = int(i_space.maximum_distance_to(j_space))
                        self.spaces_distance[j][i] = int(i_space.maximum_distance_to(j_space))

    def _init_spaces_graph(self) -> None:
        """
        Initialize the graph of adjacent seed spaces
        :return:
        """

        for i, i_space in enumerate(self.sp.spec.plan.mutable_spaces()):
            for j, j_space in enumerate(self.sp.spec.plan.mutable_spaces()):
                if i < j:
                    if i_space.adjacent_to(j_space, INSIDE_ADJACENCY_LENGTH):
                        self.space_graph.add_edge(i, j, weight=1)
                        self.space_graph.add_edge(j, i, weight=1)

    def _init_area_spaces_graph(self) -> None:
        """
        Initialize the graph of adjacent seed spaces with weight = space area
        :return:
        """

        for i, i_space in enumerate(self.sp.spec.plan.mutable_spaces()):
            for j, j_space in enumerate(self.sp.spec.plan.mutable_spaces()):
                if i < j:
                    if i_space.adjacent_to(j_space, INSIDE_ADJACENCY_LENGTH):
                        self.area_space_graph.add_edge(i, j, weight=j_space.area + i_space.area)
                        self.area_space_graph.add_edge(j, i, weight=j_space.area + i_space.area)

    def _init_spaces_adjacency(self) -> None:
        """
        spaces adjacency matrix init
        :return: None
        """
        self.spaces_adjacency_matrix = [
            [1 if i == j or i_space.adjacent_to(j_space) else 0 for i, i_space in
             enumerate(self.sp.spec.plan.mutable_spaces())] for j, j_space in
            enumerate(self.sp.spec.plan.mutable_spaces())]

    def _init_spaces_item_adjacency(self) -> None:
        """
        spaces adjacency matrix init
        :return: None
        """
        self.spaces_item_adjacency_matrix = [
            [1 if i == j or (i_space.as_sp.buffer(LBW_THICKNESS/2).intersection(j_space.as_sp.buffer(LBW_THICKNESS/2)).length/2> ITEM_ADJACENCY_LENGTH and i_space.floor.level == j_space.floor.level) else 0 for i, i_space in
             enumerate(self.sp.spec.plan.mutable_spaces())] for j, j_space in
            enumerate(self.sp.spec.plan.mutable_spaces())]

    def add_spaces_constraints(self) -> None:
        """
        add spaces constraints
        - Each space has to be associated with an item and one time only :
        special case of stairs:
        they must be in a circulating room, otherwise: they are not allocated,
        they are created a circulation
        :return: None
        """
        for j_space, space in enumerate(self.sp.spec.plan.mutable_spaces()):
            if ("startingStep" not in [component.category.name for component in
                                       space.immutable_components()]):
                self.solver.add_constraint(
                    space_attribution_constraint(self, j_space))

    def add_item_constraints(self) -> None:
        """
        add items constraints
        :return: None
        """
        for item in self.sp.spec.items:
            for constraint in GENERAL_ITEMS_CONSTRAINTS["all"]:
                self.add_item_constraint(item, constraint[0], **constraint[1])
            for constraint in GENERAL_ITEMS_CONSTRAINTS[item.category.name]:
                self.add_item_constraint(item, constraint[0], **constraint[1])
            if self.sp.spec.typology <= 2:
                for constraint in T1_T2_ITEMS_CONSTRAINTS.get(item.category.name, []):
                    self.add_item_constraint(item, constraint[0], **constraint[1])
            if self.sp.spec.typology >= 2 and self.sp.spec.number_of_items > 4:
                for constraint in T2_MORE_ITEMS_CONSTRAINTS.get(item.category.name, []):
                    self.add_item_constraint(item, constraint[0], **constraint[1])
            if self.sp.spec.typology >= 3:
                for constraint in T3_MORE_ITEMS_CONSTRAINTS.get(item.category.name, []):
                    self.add_item_constraint(item, constraint[0], **constraint[1])

    def add_item_constraint(self, item: Item, constraint_func: Callable, **kwargs) -> None:
        """
        add item constraint
        :param item: Item
        :param constraint_func: Callable
        :return: None
        """
        if kwargs is not {}:
            kwargs = {"item": item, **kwargs}
        else:
            kwargs = {"item": item}
        self.solver.add_constraint(constraint_func(self, **kwargs))

    def or_(self, ct1: ortools.Constraint, ct2: ortools.Constraint) -> ortools.Constraint:
        """
        Or between two constraints
        :param ct1: ortools.Constraint
        :param ct2: ortools.Constraint
        :return: ct: ortools.Constraint
        """
        ct = (self.solver.solver.Max(ct1, ct2) == 1)
        return ct

    def and_(self, ct1: ortools.Constraint, ct2: ortools.Constraint) -> ortools.Constraint:
        """
        And between two constraints
        :param ct1: ortools.Constraint
        :param ct2: ortools.Constraint
        :return: ct: ortools.Constraint
        """
        ct = (self.solver.solver.Min(ct1, ct2) == 1)
        return ct


def space_attribution_constraint(manager: 'ConstraintsManager',
                                 j_space: int) -> ortools.Constraint:
    """
    Each space has to be associated with an item and one time only
    :param manager: 'ConstraintsManager'
    :param j_space: int
    :return: ct: ortools.Constraint
    """
    ct = (manager.solver.solver.Sum(
        manager.solver.positions[i, j_space]
        for i in range(len(manager.sp.spec.items))) == 1)
    return ct


def item_attribution_constraint(manager: 'ConstraintsManager',
                                item: Item) -> ortools.Constraint:
    """
    Each item has to be associated with a space
    :param manager: 'ConstraintsManager'
    :param item: Item
    :return: ct: ortools.Constraint
    """
    ct = (manager.solver.solver.Sum(
        manager.solver.positions[item.id, j_space]
        for j_space in range(manager.sp.spec.plan.count_mutable_spaces())) >= 1)
    return ct


def area_constraint(manager: 'ConstraintsManager', item: Item,
                    min_max: str) -> ortools.Constraint:
    """
    Maximum area constraint
    :param manager: 'ConstraintsManager'
    :param item: Item
    :param min_max: str
    :return: ct: ortools.Constraint
    """
    ct = None

    if min_max == "max":
        if (item.variant in ["l", "xl"]
             and item.category.name not in ["living", "livingKitchen", "dining"]):
            max_area = round(item.max_size.area)
        else:
            max_area = round(max(item.max_size.area * MAX_AREA_COEFF, item.max_size.area + 1 * SQM))
        ct = manager.item_area[item.id] <= max_area

    elif min_max == "min":
        if item.variant in ["xs", "s"]:
            min_area = round(item.min_size.area)
        else:
            min_area = round(min(item.min_size.area * MIN_AREA_COEFF, item.min_size.area - 1 * SQM))
        ct = manager.item_area[item.id] >= min_area
    else:
        ValueError("AreaConstraint")

    return ct


def distance_constraint(manager: 'ConstraintsManager', item: Item) -> ortools.Constraint:
    """
    Maximum distance constraint between spaces constraint
    :param manager: 'ConstraintsManager'
    :param item: Item
    :return: ct: ortools.Constraint
    # TODO : find best param
    # TODO : unit tests
    """
    if item.category.name in ["living", "dining", "livingKitchen", "dressing", "laundry"]:
        param = 2
    elif item.category.name in ["bathroom"]:
        param = 1.9
    elif item.category.name in ["study", "misc", "kitchen"]:
        param = 1.8
    elif item.category.name in ["entrance"]:
        param = 2.5
    else:
        param = 1.8 # toilet, bedroom,

    max_distance = int(round(param * item.required_area ** 0.5))

    ct = None

    for j, j_space in enumerate(manager.sp.spec.plan.mutable_spaces()):
        for k, k_space in enumerate(manager.sp.spec.plan.mutable_spaces()):
            if j < k:
                if ct is None:
                    ct = ((manager.solver.positions[item.id, j] *
                           manager.solver.positions[item.id, k])
                          <= int(max_distance / manager.spaces_distance[j][k]))
                else:
                    new_ct = ((manager.solver.positions[item.id, j] *
                               manager.solver.positions[item.id, k])
                              <= int(max_distance / manager.spaces_distance[j][k]))
                    ct = manager.and_(ct, new_ct)
    ct = or_no_space_constraint(manager, item, ct)
    return ct


def area_graph_constraint(manager: 'ConstraintsManager', item: Item) -> ortools.Constraint:
    """
    Graph constraint:
    - existing path between two seed space
    - shortest path area < max area (+ margin)
    :param manager: 'ConstraintsManager'
    :param item: Item
    :return: ct: ortools.Constraint
    # TODO : unit tests
    """

    ct = None
    if ((item.variant in ["l", "xl"] or item.category.name in ["entrance"])
            and item.category.name not in ["living", "livingKitchen", "dining"]):
        max_area = round(item.max_size.area)
    else:
        max_area = round(max(item.max_size.area * MAX_AREA_COEFF, item.max_size.area + 1 * SQM))

    for j, j_space in enumerate(manager.sp.spec.plan.mutable_spaces()):
        for k, k_space in enumerate(manager.sp.spec.plan.mutable_spaces()):
            if j < k:
                if ct is None:
                    if (j not in nx.nodes(manager.area_space_graph)
                            or k not in nx.nodes(manager.area_space_graph)
                            or not nx.has_path(manager.area_space_graph, j, k)):
                        ct = (manager.solver.positions[item.id, j] *
                              manager.solver.positions[item.id, k] == 0)
                    else:
                        path = nx.dijkstra_path(manager.area_space_graph, j, k)
                        area_path = sum(int(space.area)
                                        for i, space in
                                        enumerate(manager.sp.spec.plan.mutable_spaces())
                                        if i in path)
                        ct = (manager.solver.positions[item.id, j] *
                              manager.solver.positions[item.id, k] * area_path
                              <= max_area)

                else:
                    if (j not in nx.nodes(manager.area_space_graph)
                            or k not in nx.nodes(manager.area_space_graph)
                            or not nx.has_path(manager.area_space_graph, j, k)):
                        new_ct = (manager.solver.positions[item.id, j] *
                                  manager.solver.positions[item.id, k] == 0)
                    else:
                        path = nx.dijkstra_path(manager.area_space_graph, j, k)
                        area_path = sum(int(space.area)
                                        for i, space in
                                        enumerate(manager.sp.spec.plan.mutable_spaces())
                                        if i in path)
                        new_ct = (manager.solver.positions[item.id, j] *
                                  manager.solver.positions[item.id, k] * area_path
                                  <= max_area)
                    ct = manager.and_(ct, new_ct)
    ct = or_no_space_constraint(manager, item, ct)
    return ct


def graph_constraint(manager: 'ConstraintsManager', item: Item) -> ortools.Constraint:
    """
    Graph constraint:
    - existing path between two seed space
    - shortest path number of seed spaces <= nbr of seed spaces
    :param manager: 'ConstraintsManager'
    :param item: Item
    :return: ct: ortools.Constraint
    # TODO : unit tests
    """
    ct = None
    for j, j_space in enumerate(manager.sp.spec.plan.mutable_spaces()):
        for k, k_space in enumerate(manager.sp.spec.plan.mutable_spaces()):
            if j < k:
                if ct is None:
                    if j not in nx.nodes(manager.space_graph) or k not in nx.nodes(
                            manager.space_graph) or not nx.has_path(manager.space_graph, j, k):
                        ct = (manager.solver.positions[item.id, j] *
                              manager.solver.positions[item.id, k] == 0)
                    else:
                        ct = ((manager.solver.positions[item.id, j] *
                               manager.solver.positions[item.id, k] *
                               len(nx.dijkstra_path(manager.space_graph, j, k)))
                              <= manager.solver.solver.Sum(manager.solver.positions[item.id, l]
                                                           for l, l_space in enumerate(
                                    manager.sp.spec.plan.mutable_spaces())))

                else:
                    if j not in nx.nodes(manager.space_graph) or k not in nx.nodes(
                            manager.space_graph) or not nx.has_path(manager.space_graph, j, k):
                        new_ct = (manager.solver.positions[item.id, j] *
                                  manager.solver.positions[item.id, k] == 0)
                    else:
                        new_ct = ((manager.solver.positions[item.id, j] *
                                   manager.solver.positions[item.id, k] *
                                   len(nx.dijkstra_path(manager.space_graph, j, k)))
                                  <= manager.solver.solver.Sum(manager.solver.positions[item.id, l]
                                                               for l, l_space in enumerate(
                                    manager.sp.spec.plan.mutable_spaces())))
                    ct = manager.and_(ct, new_ct)
    ct = or_no_space_constraint(manager, item, ct)
    return ct


def shape_constraint(manager: 'ConstraintsManager', item: Item) -> ortools.Constraint:
    """
    Shape constraint : perimeter**2/area
    :param manager: 'ConstraintsManager'
    :param item: Item
    :return: ct: ortools.Constraint
    # TODO : find best param
    # TODO : unit tests
    """

    plan_ratio = round(manager.sp.spec.plan.indoor_perimeter ** 2
                       / manager.sp.spec.plan.indoor_area)

    if item.category.name in ["living", "dining", "livingKitchen"]:
<<<<<<< HEAD
        param = max(35, plan_ratio)
    elif (item.category.name in ["bathroom", "study", "misc", "kitchen", "entrance", "dressing", "laundry"]
=======
        param = min(max(25, plan_ratio + 10), 35)
    elif (item.category.name in ["bathroom", "study", "misc", "kitchen", "entrance", "dressing",
                                 "laundry"]
>>>>>>> afea1c75
          or (item.category.name is "bedroom" and item.variant in ["m", "l", "xl"])):
        param = min(max(25, plan_ratio), 32)
    elif item.category.name is "bedroom" and item.variant in ["xs", "s"]:
        param = 22
    else:
        param = 22 # toilet / bedroom / entrance

    if item.category.name in ["toilet", "bathroom"]:
        cells_perimeter = manager.solver.solver.Sum(manager.solver.positions[item.id, j] *
                                                    int(round(space.perimeter_without_duct))
                                                    for j, space in
                                                    enumerate(
                                                        manager.sp.spec.plan.mutable_spaces()))
    else:
        cells_perimeter = manager.solver.solver.Sum(manager.solver.positions[item.id, j] *
                                                    int(round(space.perimeter))
                                                    for j, space in
                                                    enumerate(
                                                        manager.sp.spec.plan.mutable_spaces()))
    cells_adjacency = manager.solver.solver.Sum(manager.solver.positions[item.id, j] *
                                                manager.solver.positions[item.id, k] *
                                                int(round(j_space.contact_length(k_space)))
                                                for j, j_space in
                                                enumerate(manager.sp.spec.plan.mutable_spaces())
                                                for k, k_space in
                                                enumerate(manager.sp.spec.plan.mutable_spaces())
                                                )
    item_perimeter = cells_perimeter - cells_adjacency
    ct = (item_perimeter * item_perimeter <= int(param) * manager.item_area[item.id])
    ct = or_no_space_constraint(manager, item, ct)
    return ct


def windows_ordering_constraint(manager: 'ConstraintsManager',
                                item: Item) -> Optional[ ortools.Constraint]:
    """
    Windows length constraint
    :param manager: 'ConstraintsManager'
    :param item: Item
    :return: ct: ortools.Constraint
    """
    ct = None
    for j_item in manager.sp.spec.items:
        if (item.category.name in WINDOW_ROOMS and j_item.category.name in WINDOW_ROOMS
                and item.required_area < j_item.required_area):
            if ct is None:
                ct = (manager.windows_length[item.id] <=
                      manager.windows_length[j_item.id])
            else:
                new_ct = (manager.windows_length[item.id] <=
                          manager.windows_length[j_item.id])
                ct = manager.solver.solver.Min(ct, new_ct)
        elif (item.category.name in WINDOW_ROOMS and j_item.category.name in WINDOW_ROOMS
              and item.required_area > j_item.required_area):
            if ct is None:
                ct = (manager.windows_length[item.id] >=
                      manager.windows_length[j_item.id])
            else:
                new_ct = (manager.windows_length[item.id] >=
                          manager.windows_length[j_item.id])
                ct = manager.solver.solver.Min(ct, new_ct)

    return ct

def windows_area_constraint(manager: 'ConstraintsManager', item: Item,
                            ratio: int) -> ortools.Constraint:
    """
    Windows area ratio constraint : NF HABITAT HQE
    :param manager: 'ConstraintsManager'
    :param item: Item
    :param ratio : minimum ratio between item area and windows area
    :return: ct: ortools.Constraint
    """
    ct = round(item.required_area * ratio) <= (
                manager.item_windows_area[item.id] * 100)
    return ct

def windows_constraint(manager: 'ConstraintsManager', item: Item) -> ortools.Constraint:
    """
    Windows constraint : windows_area_constraint or windows_ordering_constraint
    :param manager: 'ConstraintsManager'
    :param item: Item
    :return: ct: ortools.Constraint
    """
    ct = None

    if item.category.name in WINDOW_ROOMS:
        if item.category.name in ["living", "livingKitchen", "dining"]:
            ratio = 18
        elif item.category.name in ["bedroom"] and len(item.opens_on) == 0:
            ratio = 15
        elif item.category.name in ["kitchen", "study"] and len(item.opens_on) == 0:
            ratio = 10
        else:
            ratio = 0
            logging.warning("ConstraintsManager - windows_constraint : undefined ratio")

        ct1 = windows_ordering_constraint(manager, item)
        ct2 = windows_area_constraint(manager, item, ratio)
        if ct1 is None:
            ct = None
            logging.debug("ConstraintsManager - No window constraint")
        else:
            ct = manager.or_(ct1, ct2)

    return ct

def large_windows_constraint(manager: 'ConstraintsManager',
                             item: Item) -> Optional[ortools.Constraint]:
    """
    Large Windows constraint
    :param manager: 'ConstraintsManager'
    :param item: Item
    :return: ct: ortools.Constraint
    """
    ct = None

    large_windows_sum = 0
    for j, space in enumerate(manager.sp.spec.plan.mutable_spaces()):
        for component in space.immutable_components():
            if component.category.name is "doorWindow" and component.length > 180:
                large_windows_sum += manager.solver.positions[item.id, j]
    if large_windows_sum:
        ct = large_windows_sum >= 1

    return ct

def opens_on_constraint(manager: 'ConstraintsManager', item: Item,
                        length: int) -> ortools.Constraint:
    """
    Opens on constraint : check the adjacency between two rooms if open on, otherwise impose the
    presence of a window in the room
    :param manager: 'ConstraintsManager'
    :param item: Item
    :param length: int
    :return: ct: ortools.Constraint
    """
    ct = None
    if item.opens_on:
        for category_name in item.opens_on:
            adjacency_sum = 0
            for other_item in manager.sp.spec.items:
                if other_item.category.name == category_name:
                    adjacency_sum += manager.solver.solver.Sum(
                        manager.solver.solver.Sum(
                            int(j_space.maximum_adjacency_length(k_space)) *
                            manager.solver.positions[item.id, j] *
                            manager.solver.positions[other_item.id, k] for
                            j, j_space in enumerate(manager.sp.spec.plan.mutable_spaces()))
                        for k, k_space in enumerate(manager.sp.spec.plan.mutable_spaces()))
            if ct is None:
                ct = (adjacency_sum >= length)
            else:
                ct = manager.and_(ct, (adjacency_sum >= length))
    else:
        ct = components_adjacency_constraint(manager, item, WINDOW_CATEGORY, addition_rule="Or")
    return ct


def symmetry_breaker_constraint(manager: 'ConstraintsManager', item: Item) -> ortools.Constraint:
    """
    Symmetry Breaker constraint
    :param manager: 'ConstraintsManager'
    :param item: Item
    :return: ct: ortools.Constraint
    """
    ct = None
    item_sym_id = str(item.category.name + item.variant)
    if item_sym_id in manager.symmetry_breaker_memo:
        memo = manager.solver.solver.Sum(
            2 ** j * manager.solver.positions[manager.symmetry_breaker_memo[item_sym_id], j]
            for j in range(manager.solver.spaces_nbr))
        current = manager.solver.solver.Sum(2 ** j * manager.solver.positions[item.id, j]
                                            for j in range(manager.solver.spaces_nbr))
        ct = manager.solver.solver.IsLessVar(memo, current) == 1

    manager.symmetry_breaker_memo[item_sym_id] = item.id

    return ct


def inside_adjacency_constraint(manager: 'ConstraintsManager',
                                item: Item) -> ortools.Constraint:
    """
    Space adjacency constraint inside a given item
    :param manager: 'ConstraintsManager'
    :param item: Item
    :return: ct: ortools.Constraint
    """
    nbr_spaces_in_i_item = manager.solver.solver.Sum(
        manager.solver.positions[item.id, j] for j in
        range(manager.sp.spec.plan.count_mutable_spaces()))
    spaces_adjacency = manager.solver.solver.Sum(
        manager.solver.solver.Sum(
            int(j_space.adjacent_to(k_space, INSIDE_ADJACENCY_LENGTH)) *
            manager.solver.positions[item.id, j] *
            manager.solver.positions[item.id, k] for
            j, j_space in enumerate(manager.sp.spec.plan.mutable_spaces()) if j > k)
        for k, k_space in enumerate(manager.sp.spec.plan.mutable_spaces()))
    ct1 = (spaces_adjacency >= nbr_spaces_in_i_item - 1)

    ct2 = None
    for k, k_space in enumerate(manager.sp.spec.plan.mutable_spaces()):
        a = (manager.solver.positions[item.id, k] *
             manager.solver.solver
             .Sum(int(j_space.adjacent_to(k_space, INSIDE_ADJACENCY_LENGTH)) *
                  manager.solver.positions[item.id, j]
                  for j, j_space in enumerate(manager.sp.spec.plan.mutable_spaces()) if k != j))

        if ct2 is None:
            ct2 = manager.solver.solver.Max(
                a >= manager.solver.positions[item.id, k],
                nbr_spaces_in_i_item == 1)
        else:
            ct2 = (manager.solver.solver
                   .Min(ct2, manager.solver.solver
                        .Max(a >= manager.solver.positions[item.id, k],
                             nbr_spaces_in_i_item == 1)))

    ct = (manager.and_(ct1, ct2) == 1)

    ct = or_no_space_constraint(manager, item, ct)

    return ct


def item_adjacency_constraint(manager: 'ConstraintsManager', item: Item,
                              item_categories: List[str], adj: bool = True,
                              addition_rule: str = '') -> ortools.Constraint:
    """
    Item adjacency constraint :
    :param manager: 'ConstraintsManager'
    :param item: Item
    :param item_categories: List[str]
    :param adj: bool
    :param addition_rule: str
    :return: ct: ortools.Constraint
    """

    ct = None

    for cat in item_categories:
        adjacency_sum = 0
        for num, num_item in enumerate(manager.sp.spec.items):
            if num_item.category.name == cat and num_item != item:
                adjacency_sum += manager.solver.solver.Sum(
                    manager.solver.solver.Sum(
                        int(manager.spaces_item_adjacency_matrix[j][k]) *
                        int(k_space.floor.level == j_space.floor.level) *
                        manager.solver.positions[item.id, j] *
                        manager.solver.positions[num, k] for
                        j, j_space in enumerate(manager.sp.spec.plan.mutable_spaces()))
                    for k, k_space in enumerate(manager.sp.spec.plan.mutable_spaces()))

        if adjacency_sum is not 0:
            if ct is None:
                if adj:
                    ct = (adjacency_sum >= 1)
                else:
                    ct = (adjacency_sum == 0)
            else:
                if adj:
                    if addition_rule == "Or":
                        ct = manager.or_(ct, (adjacency_sum >= 1))
                    elif addition_rule == "And":
                        ct = manager.and_(ct, (adjacency_sum >= 1))
                    else:
                        ValueError("ComponentsAdjacencyConstraint")
                else:
                    if addition_rule == "Or":
                        ct = manager.or_(ct, (adjacency_sum == 0))
                    elif addition_rule == "And":
                        ct = manager.and_(ct, (adjacency_sum == 0))
                    else:
                        ValueError("ComponentsAdjacencyConstraint")

    return ct


def components_adjacency_constraint(manager: 'ConstraintsManager', item: Item,
                                    category: Sequence[str], adj: bool = True,
                                    addition_rule: str = '') -> ortools.Constraint:
    """
    Components adjacency constraint
    :param manager: 'ConstraintsManager'
    :param item: Item
    :param category: List[str]
    :param adj: bool
    :param addition_rule: str
    :return: ct: ortools.Constraint
    """
    ct = None
    for c, cat in enumerate(category):
        adjacency_sum = manager.solver.solver.Sum(
            manager.solver.positions[item.id, j] for j, space in
            enumerate(manager.sp.spec.plan.mutable_spaces()) if
            cat in space.components_category_associated())
        if c == 0:
            if adj:
                ct = (adjacency_sum >= 1)
            else:
                ct = (adjacency_sum == 0)
        else:
            if adj:
                if addition_rule == "Or":
                    ct = manager.or_(ct, (adjacency_sum >= 1))
                elif addition_rule == "And":
                    ct = manager.and_(ct, (adjacency_sum >= 1))
                else:
                    ValueError("ComponentsAdjacencyConstraint")
            else:
                if addition_rule == "Or":
                    ct = manager.or_(ct, (adjacency_sum == 0))
                elif addition_rule == "And":
                    ct = manager.and_(ct, (adjacency_sum == 0))
                else:
                    ValueError("ComponentsAdjacencyConstraint")

    return ct


def externals_connection_constraint(manager: 'ConstraintsManager',
                                    item: Item) -> ortools.Constraint:
    """
    externals connection constraint
    :param manager: 'ConstraintsManager'
    :param item: Item
    :return: ct: ortools.Constraint
    """
    ct = None

    has_to_be_connected = False
    for space in manager.sp.spec.plan.spaces:
        if space.category.external and space.area > BIG_EXTERNAL_SPACE:
            has_to_be_connected = True
            break

    if has_to_be_connected:
        adjacency_sum = manager.solver.solver.Sum(
            manager.solver.positions[item.id, j] for j, space in
            enumerate(manager.sp.spec.plan.mutable_spaces())
            if max([ext_space.area for ext_space in space.connected_spaces()
                    if ext_space is not None and ext_space.category.external],
                   default=0) > BIG_EXTERNAL_SPACE)
        ct = (adjacency_sum >= 1)

    return ct

def or_no_space_constraint(manager: 'ConstraintsManager', item: Item,
                           ct: Optional[ortools.Constraint]) -> Optional[ortools.Constraint]:
    """
    to apply the given constraint only if the item exists in the solution
    :param manager: 'ConstraintsManager'
    :param item: Item
    :param ct : ortools.Constraint
    :return: ct: ortools.Constraint
    """
    ct0 = (manager.solver.solver.Sum(manager.solver.positions[item.id, j]
                                     for j, space in enumerate(
                                        manager.sp.spec.plan.mutable_spaces())) == 0)
    if ct:
        return manager.or_(ct, ct0)
    else:
        return None

<<<<<<< HEAD
def entrance_constraint(manager: 'ConstraintsManager',
                                    item: Item) -> ortools.Constraint:
    """
    conditional front door constraint
=======
def optional_entrance_constraint(manager: 'ConstraintsManager',
                                    item: Item) -> ortools.Constraint:
    """
    optional entrance constraint
>>>>>>> afea1c75
    :param manager: 'ConstraintsManager'
    :param item: Item
    :return: ct: ortools.Constraint
    """
    ct1 = components_adjacency_constraint(manager, item,["frontDoor"], True)
    ct = or_no_space_constraint(manager, item, ct1)

    return ct

<<<<<<< HEAD
=======
def conditional_entrance_constraint(manager: 'ConstraintsManager',
                                    item: Item) -> ortools.Constraint:
    """
    conditional entrance constraint
    :param manager: 'ConstraintsManager'
    :param item: Item
    :return: ct: ortools.Constraint
    """
    ct1 = components_adjacency_constraint(manager, item, ["frontDoor"], True)

    front_door_space = None
    for space in manager.sp.spec.plan.mutable_spaces():
        if "frontDoor" in space.components_category_associated():
            front_door_space = space
            break

    if front_door_space and front_door_space.area > 4*SQM:
        ct = or_no_space_constraint(manager, item, ct1)
    else:
        ct = ct1

    return ct
>>>>>>> afea1c75

GENERAL_ITEMS_CONSTRAINTS = {
    "all": [
        [inside_adjacency_constraint, {}],
        [graph_constraint, {}],
        [area_graph_constraint, {}],
        [distance_constraint, {}],
        [shape_constraint, {}],
        [windows_constraint, {}],
        [symmetry_breaker_constraint, {}]
    ],
    "entrance": [
<<<<<<< HEAD
        [entrance_constraint,{}],
=======
>>>>>>> afea1c75
        [area_constraint, {"min_max": "max"}]
    ],
    "toilet": [
        [item_attribution_constraint, {}],
        [area_constraint, {"min_max": "min"}],
        [area_constraint, {"min_max": "max"}],
        [components_adjacency_constraint, {"category": ["duct"], "adj": True}],
        [components_adjacency_constraint,
         {"category": WINDOW_CATEGORY, "adj": False, "addition_rule": "And"}],
        [components_adjacency_constraint, {"category": ["startingStep", "frontDoor"], "adj": False,
                                           "addition_rule": "And"}],
        [item_adjacency_constraint,
         {"item_categories": PRIVATE_ROOMS, "adj": True, "addition_rule": "Or"}],
    ],
    "bathroom": [
        [item_attribution_constraint, {}],
        [area_constraint, {"min_max": "min"}],
        [area_constraint, {"min_max": "max"}],
        [components_adjacency_constraint, {"category": ["duct"], "adj": True}],
        [components_adjacency_constraint, {"category": ["startingStep", "frontDoor"], "adj": False,
                                           "addition_rule": "And"}],
    ],
    "living": [
        [item_attribution_constraint, {}],
        [area_constraint, {"min_max": "min"}],
        [components_adjacency_constraint,
         {"category": WINDOW_CATEGORY, "adj": True, "addition_rule": "Or"}],
        [item_adjacency_constraint,
         {"item_categories": ("kitchen", "dining"), "adj": True, "addition_rule": "Or"}],
        [large_windows_constraint, {}]
    ],
    "livingKitchen": [
        [item_attribution_constraint, {}],
        [area_constraint, {"min_max": "min"}],
        [components_adjacency_constraint,
         {"category": WINDOW_CATEGORY, "adj": True, "addition_rule": "Or"}],
        [item_adjacency_constraint,
         {"item_categories": ("kitchen", "dining"), "adj": True, "addition_rule": "Or"}],
        [large_windows_constraint, {}]
    ],
    "dining": [
        [item_attribution_constraint, {}],
        [area_constraint, {"min_max": "min"}],
        [opens_on_constraint, {"length": 220}],
        [components_adjacency_constraint,
         {"category": WINDOW_CATEGORY, "adj": True, "addition_rule": "Or"}],
        [components_adjacency_constraint, {"category": ["startingStep", "frontDoor"], "adj": False,
                                           "addition_rule": "And"}],
        [item_adjacency_constraint,
         {"item_categories": ["kitchen", "livingKitchen"], "adj": True, "addition_rule": "Or"}]
    ],
    "kitchen": [
        [item_attribution_constraint, {}],
        [area_constraint, {"min_max": "min"}],
        [area_constraint, {"min_max": "max"}],
        [opens_on_constraint, {"length": 220}],
        [components_adjacency_constraint, {"category": ["duct"], "adj": True}],
        [components_adjacency_constraint, {"category": ["startingStep", "frontDoor"], "adj": False,
                                           "addition_rule": "And"}],
        [item_adjacency_constraint,
         {"item_categories": ("living", "dining"), "adj": True, "addition_rule": "Or"}],
    ],
    "bedroom": [
        [item_attribution_constraint, {}],
        [area_constraint, {"min_max": "min"}],
        [area_constraint, {"min_max": "max"}],
        [opens_on_constraint, {"length": 220}],
        [components_adjacency_constraint, {"category": ["startingStep", "frontDoor"], "adj": False,
                                           "addition_rule": "And"}]
    ],
    "study": [
        [item_attribution_constraint, {}],
        [area_constraint, {"min_max": "min"}],
        [area_constraint, {"min_max": "max"}],
        [opens_on_constraint, {"length": 220}],
        [components_adjacency_constraint, {"category": ["startingStep", "frontDoor"], "adj": False,
                                           "addition_rule": "And"}]
    ],
    "dressing": [
        [item_attribution_constraint, {}],
        [area_constraint, {"min_max": "min"}],
        [area_constraint, {"min_max": "max"}],
        [components_adjacency_constraint,
         {"category": WINDOW_CATEGORY, "adj": False, "addition_rule": "And"}],
        [components_adjacency_constraint, {"category": ["startingStep", "frontDoor"], "adj": False,
                                           "addition_rule": "And"}],
        [item_adjacency_constraint,
         {"item_categories": PRIVATE_ROOMS, "adj": True, "addition_rule": "Or"}]
    ],
    "laundry": [
        [item_attribution_constraint, {}],
        [area_constraint, {"min_max": "min"}],
        [area_constraint, {"min_max": "max"}],
        [components_adjacency_constraint, {"category": ["duct"], "adj": True}],
        [components_adjacency_constraint,
         {"category": WINDOW_CATEGORY, "adj": False, "addition_rule": "And"}],
        [components_adjacency_constraint, {"category": ["startingStep", "frontDoor"], "adj": False,
                                           "addition_rule": "And"}]

    ]
}

T1_T2_ITEMS_CONSTRAINTS = {
    "entrance": [
        [optional_entrance_constraint,{}],
    ]
}

T2_MORE_ITEMS_CONSTRAINTS = {
    "entrance": [
        [conditional_entrance_constraint, {}],
    ],
    "livingKitchen": [
        [components_adjacency_constraint, {"category": ["duct"], "adj": True}],
    ]
}

T3_MORE_ITEMS_CONSTRAINTS = {
    "toilet": [
        [item_adjacency_constraint, {"item_categories": ["toilet"], "adj": False}]
    ],
    "bathroom": [
        [item_adjacency_constraint,
         {"item_categories": PRIVATE_ROOMS, "adj": True, "addition_rule": "Or"}],
    ],
    "living": [
        [externals_connection_constraint, {}]
    ],
    "livingKitchen": [
        [externals_connection_constraint, {}]
    ],
    "dressing": [
<<<<<<< HEAD

=======
>>>>>>> afea1c75
    ]
}
<|MERGE_RESOLUTION|>--- conflicted
+++ resolved
@@ -656,14 +656,9 @@
                        / manager.sp.spec.plan.indoor_area)
 
     if item.category.name in ["living", "dining", "livingKitchen"]:
-<<<<<<< HEAD
-        param = max(35, plan_ratio)
-    elif (item.category.name in ["bathroom", "study", "misc", "kitchen", "entrance", "dressing", "laundry"]
-=======
         param = min(max(25, plan_ratio + 10), 35)
     elif (item.category.name in ["bathroom", "study", "misc", "kitchen", "entrance", "dressing",
                                  "laundry"]
->>>>>>> afea1c75
           or (item.category.name is "bedroom" and item.variant in ["m", "l", "xl"])):
         param = min(max(25, plan_ratio), 32)
     elif item.category.name is "bedroom" and item.variant in ["xs", "s"]:
@@ -1029,17 +1024,40 @@
     else:
         return None
 
-<<<<<<< HEAD
 def entrance_constraint(manager: 'ConstraintsManager',
                                     item: Item) -> ortools.Constraint:
     """
     conditional front door constraint
-=======
+    :param manager: 'ConstraintsManager'
+    :param item: Item
+    :return: ct: ortools.Constraint
+    """
+    ct1 = components_adjacency_constraint(manager, item,["frontDoor"], True)
+    ct = or_no_space_constraint(manager, item, ct1)
+
+    return ct
+
+def or_no_space_constraint(manager: 'ConstraintsManager', item: Item,
+                           ct: Optional[ortools.Constraint]) -> Optional[ortools.Constraint]:
+    """
+    to apply the given constraint only if the item exists in the solution
+    :param manager: 'ConstraintsManager'
+    :param item: Item
+    :param ct : ortools.Constraint
+    :return: ct: ortools.Constraint
+    """
+    ct0 = (manager.solver.solver.Sum(manager.solver.positions[item.id, j]
+                                     for j, space in enumerate(
+                                        manager.sp.spec.plan.mutable_spaces())) == 0)
+    if ct:
+        return manager.or_(ct, ct0)
+    else:
+        return None
+
 def optional_entrance_constraint(manager: 'ConstraintsManager',
                                     item: Item) -> ortools.Constraint:
     """
     optional entrance constraint
->>>>>>> afea1c75
     :param manager: 'ConstraintsManager'
     :param item: Item
     :return: ct: ortools.Constraint
@@ -1049,8 +1067,6 @@
 
     return ct
 
-<<<<<<< HEAD
-=======
 def conditional_entrance_constraint(manager: 'ConstraintsManager',
                                     item: Item) -> ortools.Constraint:
     """
@@ -1073,7 +1089,6 @@
         ct = ct1
 
     return ct
->>>>>>> afea1c75
 
 GENERAL_ITEMS_CONSTRAINTS = {
     "all": [
@@ -1086,10 +1101,6 @@
         [symmetry_breaker_constraint, {}]
     ],
     "entrance": [
-<<<<<<< HEAD
-        [entrance_constraint,{}],
-=======
->>>>>>> afea1c75
         [area_constraint, {"min_max": "max"}]
     ],
     "toilet": [
@@ -1222,9 +1233,5 @@
         [externals_connection_constraint, {}]
     ],
     "dressing": [
-<<<<<<< HEAD
-
-=======
->>>>>>> afea1c75
     ]
 }
