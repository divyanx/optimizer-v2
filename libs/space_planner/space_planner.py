--- conflicted
+++ resolved
@@ -207,13 +207,8 @@
         Test
         :return:
         """
-<<<<<<< HEAD
-        input_file = reader.get_list_from_folder("../resources/blueprints")[plan_index]
-        #input_file = "001.json"
-=======
         input_file = reader.get_list_from_folder(DEFAULT_BLUEPRINT_INPUT_FOLDER)[plan_index]
         #input_file = "antony_A33.json"
->>>>>>> b20b48c3
         t00 = time.clock()
         plan = reader.create_plan_from_file(input_file)
         logging.info("input_file %s", input_file)
