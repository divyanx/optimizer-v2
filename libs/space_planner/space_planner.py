--- conflicted
+++ resolved
@@ -34,96 +34,6 @@
         output = "SpacePlanner" + self.name
         return output
 
-<<<<<<< HEAD
-    def _init_spec(self, spec: 'Specification') -> None:
-        """
-        change reader specification :
-        living + kitchen : opensOn --> livingKitchen
-        area convergence
-        :return: None
-        """
-        space_planner_spec = Specification('SpacePlannerSpecification', spec.plan)
-        spec.plan.mesh.compute_cache()
-
-        # entrance
-        size_min = Size(area=2 * SQM)
-        size_max = Size(area=5 * SQM)
-        new_item = Item(SPACE_CATEGORIES["entrance"], "s", size_min, size_max)
-        space_planner_spec.add_item(new_item)
-        living_kitchen = False
-
-        for item in spec.items:
-            if item.category.name == "circulation":
-                if spec.typology > 2:
-                    size_min = Size(area=(max(0,(spec.typology - 2)*3*SQM - 1*SQM)))
-                    size_max = Size(area=(max(0,(spec.typology - 2)*3*SQM + 1*SQM)))
-                    new_item = Item(SPACE_CATEGORIES["circulation"], item.variant, size_min,
-                                    size_max)
-                    space_planner_spec.add_item(new_item)
-            elif((item.category.name != "living" or "kitchen" not in item.opens_on) and
-                    (item.category.name != "kitchen" or len(item.opens_on) == 0)):
-                space_planner_spec.add_item(item)
-            elif item.category.name == "living" and "kitchen" in item.opens_on:
-                kitchens = spec.category_items("kitchen")
-                for kitchen_item in kitchens:
-                    if "living" in kitchen_item.opens_on:
-                        size_min = Size(area=(kitchen_item.min_size.area + item.min_size.area))
-                        size_max = Size(area=(kitchen_item.max_size.area + item.max_size.area))
-                        #opens_on = item.opens_on.remove("kitchen")
-                        new_item = Item(SPACE_CATEGORIES["livingKitchen"], item.variant, size_min,
-                                        size_max, item.opens_on, item.linked_to)
-                        space_planner_spec.add_item(new_item)
-                        living_kitchen = True
-
-        category_name_list = ["entrance", "toilet", "bathroom", "laundry", "wardrobe", "kitchen",
-                              "living", "livingKitchen", "dining", "bedroom", "study", "misc",
-                              "circulation"]
-        space_planner_spec.init_id(category_name_list)
-
-        # area
-        invariant_categories = ["entrance", "wc", "bathroom", "laundry", "wardrobe"]
-        #invariant_categories = ["entrance"]
-
-        # area - without circulation
-        # invariant_area = sum(item.required_area for item in space_planner_spec.items
-        #                      if item.category.name in invariant_categories)
-        # circulation_area = sum(item.required_area for item in space_planner_spec.items
-        #                      if item.category.name == 'circulation')
-        # coeff = (int(space_planner_spec.plan.indoor_area - invariant_area) / int(sum(
-        #     item.required_area for item in space_planner_spec.items if
-        #     (item.category.name not in invariant_categories
-        #      and item.category.name != 'circulation'))))
-        #
-        # for item in space_planner_spec.items:
-        #     if (item.category.name not in invariant_categories
-        #             and item.category.name != 'circulation'):
-        #         item.min_size.area = round(item.min_size.area * coeff)
-        #         item.max_size.area = round(item.max_size.area * coeff)
-
-        # area - with circulation
-        invariant_area = sum(item.required_area for item in space_planner_spec.items
-                             if item.category.name in invariant_categories)
-        coeff = (int(space_planner_spec.plan.indoor_area - invariant_area) / int(sum(
-            item.required_area for item in space_planner_spec.items if
-            item.category.name not in invariant_categories)))
-
-        for item in space_planner_spec.items:
-            if living_kitchen:
-                if "living" in item.opens_on:
-                    item.opens_on.remove("living")
-                    item.opens_on.append("livingKitchen")
-            if item.category.name not in invariant_categories:
-                item.min_size.area = round(item.min_size.area * coeff)
-                item.max_size.area = round(item.max_size.area * coeff)
-
-        logging.debug("SP - PLAN AREA : %i", int(space_planner_spec.plan.indoor_area))
-        logging.debug("SP - Setup AREA : %i", int(sum(item.required_area
-                                                      for item in space_planner_spec.items)))
-
-        self.spec = space_planner_spec
-
-=======
->>>>>>> 5c4232d6
     def _plan_cleaner(self, min_area: float = 100) -> None:
         """
         Plan cleaner for little spaces
@@ -155,28 +65,6 @@
                         item_space.append(space)
                 dict_space_item[item] = item_space
 
-<<<<<<< HEAD
-        dict_items_space = {}
-        for item in self.spec.items:
-            item_space = dict_items_spaces[item]
-            if len(item_space) > 1:
-                space_ini = item_space[0]
-                item_space.remove(item_space[0])
-                i = 0
-                iter_max = len(item_space) ** 2
-                while (len(item_space) > 0) and i < iter_max:
-                    i += 1
-                    for space in item_space:
-                        if space.adjacent_to(space_ini):
-                            item_space.remove(space)
-                            space_ini.merge(space)
-                            plan.remove_null_spaces()
-                            break
-                dict_items_space[item] = space_ini
-            else:
-                if item_space:
-                    dict_items_space[item] = item_space[0]
-=======
         # circulation case :
         for j_space, space in enumerate(plan.mutable_spaces()):
             if space.category.name == "seed":
@@ -204,7 +92,6 @@
                 elif len(item_space) == 1:
                     if item_space:
                         space_item[item_space[0]] = item
->>>>>>> 5c4232d6
 
         # OPT-72: If we really want to enable it, it should be done through some execution context
         # parameters.
@@ -245,17 +132,10 @@
             if len(self.manager.solver.solutions) > 0:
                 for i, sol in enumerate(self.manager.solver.solutions):
                     plan_solution = self.spec.plan.clone()
-<<<<<<< HEAD
-                    plan_solution, dict_items_spaces = self._rooms_building(plan_solution, sol)
-                    self.solutions_collector.add_solution(plan_solution, dict_items_spaces)
-                    logging.debug(plan_solution)
-                    #plan_solution.plot()
-=======
                     solution_spec, dict_space_item = self._rooms_building(plan_solution, i, sol)
                     self.solutions_collector.add_solution(solution_spec, dict_space_item)
                     logging.debug(solution_spec.plan)
-
->>>>>>> 5c4232d6
+                    #plan_solution.plot()
                     if show:
                         plan_solution.plot()
 
@@ -339,26 +219,9 @@
               sum([space.area for space in spec.plan.spaces if space.mutable]))
         t0 = time.process_time()
         space_planner = SPACE_PLANNERS["standard_space_planner"]
-<<<<<<< HEAD
         #print(spec)
-        best_solutions = space_planner.apply_to(spec, 5)
+        best_solutions = space_planner.apply_to(spec, 3)
         #print(space_planner.spec)
-        logging.debug("space_planner time : %f", time.process_time() - t0)
-        # surfaces control
-        # print("PLAN AREA : %i", int(space_planner.spec.plan.indoor_area))
-        # print("Setup AREA : %i", int(sum(item.required_area for item in space_planner.spec.items)))
-        # logging.debug("Setup max AREA : %i", int(sum(item.max_size.area
-        #                                              for item in space_planner.spec.items)))
-        # logging.debug("Setup min AREA : %i", int(sum(item.min_size.area
-        #                                              for item in space_planner.spec.items)))
-        # plan_ratio = round(space_planner.spec.plan.indoor_perimeter
-        #                    ** 2 / space_planner.spec.plan.indoor_area)
-        # print("PLAN Ratio : %i", plan_ratio)
-        print("space_planner time : ", time.process_time() - t0)
-        print("number of constraint prog solutions : ", len(space_planner.solutions_collector.solutions))
-=======
-        best_solutions = space_planner.apply_to(spec, 3)
-        logging.debug(space_planner.spec)
         logging.debug("space_planner time : %f", time.process_time() - t0)
         # surfaces control
         print("PLAN AREA : %i", int(space_planner.spec.plan.indoor_area))
@@ -373,7 +236,6 @@
         logging.debug("PLAN Ratio : %i", plan_ratio)
         logging.debug("space_planner time : ", time.process_time() - t0)
         logging.debug("number of solutions : ", len(space_planner.solutions_collector.solutions))
->>>>>>> 5c4232d6
         logging.debug("solution_research time: %f", time.process_time() - t0)
         logging.debug(best_solutions)
 
