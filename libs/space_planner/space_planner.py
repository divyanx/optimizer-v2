# coding=utf-8
"""
Space Planner module

The space planner finds the best rooms layouts according to a plan with given seed spaces
and a customer input setup

"""
import logging
from typing import List, Optional, Dict
from libs.specification.specification import Specification, Item
from libs.specification.size import Size
from libs.space_planner.solution import SolutionsCollector, Solution
from libs.plan.plan import Plan, Space
from libs.space_planner.constraints_manager import ConstraintsManager
from libs.plan.category import SPACE_CATEGORIES
from resources import DEFAULT_BLUEPRINT_INPUT_FOLDER
import libs.io.writer as writer

SQM = 10000


class SpacePlanner:
    """
    Space planner Class
    """

    def __init__(self, name: str):
        self.name = name
        self.spec = None
        self.manager = None
        self.solutions_collector = None

    def __repr__(self):
        output = "SpacePlanner" + self.name
        return output

    def _init_spec(self, spec: 'Specification') -> None:
        """
        change reader specification :
        living + kitchen : opensOn --> livingKitchen
        area convergence
        :return: None
        """
        space_planner_spec = Specification('SpacePlannerSpecification', spec.plan)

        # entrance
        size_min = Size(area=2*SQM)
        size_max = Size(area=5*SQM)
        new_item = Item(SPACE_CATEGORIES["entrance"], "s", size_min, size_max)
        space_planner_spec.add_item(new_item)

        for item in spec.items:
            if item.category.name == "circulation":
                continue
            elif((item.category.name != "living" or "kitchen" not in item.opens_on) and
                    (item.category.name != "kitchen" or len(item.opens_on) == 0)):
                space_planner_spec.add_item(item)
            elif item.category.name == "living" and "kitchen" in item.opens_on:
                kitchens = spec.category_items("kitchen")
                for kitchen_item in kitchens:
                    if "living" in kitchen_item.opens_on:
                        size_min = Size(area=(kitchen_item.min_size.area + item.min_size.area))
                        size_max = Size(area=(kitchen_item.max_size.area + item.max_size.area))
                        opens_on = item.opens_on.remove("kitchen")
                        new_item = Item(SPACE_CATEGORIES["livingKitchen"], item.variant, size_min,
                                        size_max, opens_on, item.linked_to)
                        space_planner_spec.add_item(new_item)

        category_name_list = ["entrance", "toilet", "bathroom", "laundry", "dressing", "kitchen",
                              "living", "livingKitchen", "dining", "bedroom", "study", "misc",
                              "circulation"]
        space_planner_spec.init_id(category_name_list)

        # area
        invariant_categories = ["entrance", "wc", "bathroom", "laundry", "dressing",  "circulation",
                                "misc"]
        invariant_area = sum(item.required_area for item in space_planner_spec.items
                             if item.category.name in invariant_categories)
        coeff = (int(space_planner_spec.plan.indoor_area - invariant_area) / int(sum(
            item.required_area for item in space_planner_spec.items if
            item.category.name not in invariant_categories)))

        for item in space_planner_spec.items:
            if item.category.name not in invariant_categories:
                item.min_size.area = round(item.min_size.area * coeff)
                item.max_size.area = round(item.max_size.area * coeff)
        logging.debug("SP - PLAN AREA : %i", int(space_planner_spec.plan.indoor_area))
        logging.debug("SP - Setup AREA : %i", int(sum(item.required_area
                                                      for item in space_planner_spec.items)))

        self.spec = space_planner_spec

    def _plan_cleaner(self, min_area: float = 100) -> None:
        """
        Plan cleaner for little spaces
        :return: None
        """
        self.spec.plan.remove_null_spaces()
        for space in self.spec.plan.spaces:
            if space.area < min_area:
                self.spec.plan.remove(space)

    def _rooms_building(self, plan: 'Plan', matrix_solution) -> ('Plan', Dict['Item', 'Space']):
        """
        Builds the rooms requested in the specification from the matrix and seed spaces.
        :param: plan
        :param: matrix_solution
        :return: built plan
        """
        dict_items_spaces = {}
        for i_item, item in enumerate(self.spec.items):
            item_space = []
            for j_space, space in enumerate(plan.mutable_spaces()):
                if matrix_solution[i_item][j_space] == 1:
                    space.category = item.category
                    item_space.append(space)
            dict_items_spaces[item] = item_space

        # circulation case :
        for j_space, space in enumerate(plan.mutable_spaces()):
            if space.category.name == "seed":
                space.category = SPACE_CATEGORIES["circulation"]

        # To know the space associated with the item
        dict_items_space = {}
        for item in self.spec.items:
            item_space = dict_items_spaces[item]
            if len(item_space) > 1:
                space_ini = item_space[0]
                item_space.remove(item_space[0])
                i = 0
                iter_max = len(item_space) ** 2
                while (len(item_space) > 0) and i < iter_max:
                    i += 1
                    for space in item_space:
                        if space.adjacent_to(space_ini):
                            item_space.remove(space)
                            space_ini.merge(space)
                            plan.remove_null_spaces()
                            break
                dict_items_space[item] = space_ini
            else:
                if item_space:
                    dict_items_space[item] = item_space[0]


        # OPT-72: If we really want to enable it, it should be done through some execution context
        # parameters.
        # assert plan.check()

        return plan, dict_items_space

    def solution_research(self, show=False) -> Optional[List['Solution']]:
        """
        Looks for all possible solutions then find the three best solutions
        :return: None
        """

        self.manager.solver.solve()

        if len(self.manager.solver.solutions) == 0:
            logging.warning(
                "SpacePlanner : solution_research : Plan without space planning solution")
        else:
            logging.info("SpacePlanner : solution_research : Plan with {0} solutions".format(
                len(self.manager.solver.solutions)))
            if len(self.manager.solver.solutions) > 0:
                for i, sol in enumerate(self.manager.solver.solutions):
                    plan_solution = self.spec.plan.clone()
                    plan_solution, dict_items_spaces = self._rooms_building(plan_solution, sol)
                    self.solutions_collector.add_solution(plan_solution, dict_items_spaces)
                    logging.debug(plan_solution)

                    if show:
                        plan_solution.plot()

                best_sol = self.solutions_collector.best()
                for sol in best_sol:
                    logging.debug(sol)
                    if show:
                        sol.plan.plot(save=True)
                return best_sol

        return []

    def apply_to(self, spec: 'Specification') -> List['Solution']:
        """
        Runs the space planner
        :param spec:
        :return: SolutionsCollector
        """
        self._init_spec(spec)
        self._plan_cleaner()
        logging.debug(self.spec)

        self.manager = ConstraintsManager(self)

        self.solutions_collector = SolutionsCollector(self.spec)

        self.solution_research()

        best_solutions = self.solutions_collector.best()

        return best_solutions

standard_space_planner = SpacePlanner("standard")

SPACE_PLANNERS = {
    "standard_space_planner": standard_space_planner
}

if __name__ == '__main__':
    import libs.io.reader as reader
    from libs.modelers.grid import GRIDS
    from libs.modelers.seed import SEEDERS

    import argparse
    import time

    parser = argparse.ArgumentParser()
    parser.add_argument("-p", "--plan_index", help="choose plan index",
                        default=0)
    logging.getLogger().setLevel(logging.DEBUG)
    args = parser.parse_args()
    plan_index = int(args.plan_index)

    def space_planning():
        """
        Test
        :return:
        """
        input_file = reader.get_list_from_folder(DEFAULT_BLUEPRINT_INPUT_FOLDER)[plan_index]
<<<<<<< HEAD
        #input_file = "011.json"
        print("input_file", input_file)
=======
        # input_file = "001.json"
>>>>>>> d6f9cb9f
        t00 = time.process_time()
        plan = reader.create_plan_from_file(input_file)
        logging.info("input_file %s", input_file)
        # print("input_file", input_file, " - area : ", plan.indoor_area)
        logging.debug(("P2/S ratio : %i", round(plan.indoor_perimeter ** 2 / plan.indoor_area)))

        GRIDS['optimal_grid'].apply_to(plan)
<<<<<<< HEAD
        SEEDERS["simple_seeder"].apply_to(plan)
=======

        nbr_grid_cells = 0
        for space in plan.spaces:
            if space.category.name == "empty":
                nbr_grid_cells += len(list(space.faces))
        logging.debug("nbr_grid_cells : ", nbr_grid_cells)

        if nbr_grid_cells > 25:
            SEEDERS["simple_seeder"].apply_to(plan)
        else:
            new_space_list = []
            for space in plan.spaces:
                if space.category.name == "empty":
                    for face in space.faces:
                        new_space = Space(plan, space.floor, face.edge, SPACE_CATEGORIES["seed"])
                        new_space_list.append(new_space)
            has_empty_space = True
            while has_empty_space:
                has_empty_space = False
                for space in plan.spaces:
                    if space.category.name == "empty":
                        plan.remove(space)
                        has_empty_space = True
                plan.remove_null_spaces()
>>>>>>> d6f9cb9f

        plan.plot()
        # print(list(space.components_category_associated() for space in plan.mutable_spaces()))
        # print(list(space.area for space in plan.mutable_spaces()))

        input_file_setup = input_file[:-5] + "_setup0.json"
        spec = reader.create_specification_from_file(input_file_setup)
        logging.debug(spec)
        spec.plan = plan
        spec.plan.remove_null_spaces()

        logging.debug("number of mutables spaces, %i",
                      len([space for space in spec.plan.spaces if space.mutable]))

        t0 = time.process_time()
<<<<<<< HEAD
        space_planner = SPACE_PLANNERS["standard_space_planner"]
        best_solutions = space_planner.apply_to(spec)
        print(space_planner.spec)
=======
        space_planner = SpacePlanner("test", spec)
        logging.debug(space_planner.spec)
>>>>>>> d6f9cb9f
        logging.debug("space_planner time : %f", time.process_time() - t0)
        # surfaces control
        logging.debug("PLAN AREA : %i", int(space_planner.spec.plan.indoor_area))
        logging.debug("Setup AREA : %i", int(sum(item.required_area for item in space_planner.spec.items)))
        logging.debug("Setup max AREA : %i", int(sum(item.max_size.area
                                                     for item in space_planner.spec.items)))
        logging.debug("Setup min AREA : %i", int(sum(item.min_size.area
                                                     for item in space_planner.spec.items)))
        plan_ratio = round(space_planner.spec.plan.indoor_perimeter
                           ** 2 / space_planner.spec.plan.indoor_area)
<<<<<<< HEAD
        print("PLAN Ratio : %i", plan_ratio)
        print("space_planner time : ", time.process_time() - t0)
        print("number of solutions : ", len(space_planner.solutions_collector.solutions))
        logging.debug("solution_research time: %f", time.process_time() - t0)
        logging.debug(best_solutions)

        # Output
        if best_solutions:
            for sol in best_solutions:
                sol.plan.plot()
                print(sol, sol.score)
                for space in sol.plan.mutable_spaces():
                    print(space.category.name, " : ", space.area)
                solution_dict = writer.generate_output_dict_from_file(input_file, sol)
                writer.save_json_solution(solution_dict, sol.id)
=======
        logging.debug("PLAN Ratio : %i", plan_ratio)
        logging.debug("space_planner time : ", time.process_time() - t0)
        t1 = time.process_time()
        best_solutions = space_planner.solution_research()
        logging.debug("solution_research time : ", time.process_time() - t1)
        logging.debug("number of solutions : ", len(space_planner.solutions_collector.solutions))
        logging.debug("solution_research time: %f", time.process_time() - t1)
        logging.debug(best_solutions)

        # Output
        for sol in best_solutions:
            sol.plan.plot()
            logging.debug(sol, sol.score)
            for space in sol.plan.mutable_spaces():
                logging.debug(space.category.name, " : ", space.area)
            solution_dict = writer.generate_output_dict_from_file(input_file, sol)
            writer.save_json_solution(solution_dict, sol.id)
>>>>>>> d6f9cb9f

        # shuffle
        # if best_solutions:
        #     for sol in best_solutions:
        #         SHUFFLES['square_shape_shuffle_rooms'].run(sol.plan, show=True)
        #         sol.plan.plot()

        logging.debug("total time :", time.process_time() - t00)

    space_planning()<|MERGE_RESOLUTION|>--- conflicted
+++ resolved
@@ -231,12 +231,7 @@
         :return:
         """
         input_file = reader.get_list_from_folder(DEFAULT_BLUEPRINT_INPUT_FOLDER)[plan_index]
-<<<<<<< HEAD
         #input_file = "011.json"
-        print("input_file", input_file)
-=======
-        # input_file = "001.json"
->>>>>>> d6f9cb9f
         t00 = time.process_time()
         plan = reader.create_plan_from_file(input_file)
         logging.info("input_file %s", input_file)
@@ -244,34 +239,7 @@
         logging.debug(("P2/S ratio : %i", round(plan.indoor_perimeter ** 2 / plan.indoor_area)))
 
         GRIDS['optimal_grid'].apply_to(plan)
-<<<<<<< HEAD
         SEEDERS["simple_seeder"].apply_to(plan)
-=======
-
-        nbr_grid_cells = 0
-        for space in plan.spaces:
-            if space.category.name == "empty":
-                nbr_grid_cells += len(list(space.faces))
-        logging.debug("nbr_grid_cells : ", nbr_grid_cells)
-
-        if nbr_grid_cells > 25:
-            SEEDERS["simple_seeder"].apply_to(plan)
-        else:
-            new_space_list = []
-            for space in plan.spaces:
-                if space.category.name == "empty":
-                    for face in space.faces:
-                        new_space = Space(plan, space.floor, face.edge, SPACE_CATEGORIES["seed"])
-                        new_space_list.append(new_space)
-            has_empty_space = True
-            while has_empty_space:
-                has_empty_space = False
-                for space in plan.spaces:
-                    if space.category.name == "empty":
-                        plan.remove(space)
-                        has_empty_space = True
-                plan.remove_null_spaces()
->>>>>>> d6f9cb9f
 
         plan.plot()
         # print(list(space.components_category_associated() for space in plan.mutable_spaces()))
@@ -287,14 +255,9 @@
                       len([space for space in spec.plan.spaces if space.mutable]))
 
         t0 = time.process_time()
-<<<<<<< HEAD
         space_planner = SPACE_PLANNERS["standard_space_planner"]
         best_solutions = space_planner.apply_to(spec)
-        print(space_planner.spec)
-=======
-        space_planner = SpacePlanner("test", spec)
         logging.debug(space_planner.spec)
->>>>>>> d6f9cb9f
         logging.debug("space_planner time : %f", time.process_time() - t0)
         # surfaces control
         logging.debug("PLAN AREA : %i", int(space_planner.spec.plan.indoor_area))
@@ -305,10 +268,9 @@
                                                      for item in space_planner.spec.items)))
         plan_ratio = round(space_planner.spec.plan.indoor_perimeter
                            ** 2 / space_planner.spec.plan.indoor_area)
-<<<<<<< HEAD
-        print("PLAN Ratio : %i", plan_ratio)
-        print("space_planner time : ", time.process_time() - t0)
-        print("number of solutions : ", len(space_planner.solutions_collector.solutions))
+        logging.debug("PLAN Ratio : %i", plan_ratio)
+        logging.debug("space_planner time : ", time.process_time() - t0)
+        logging.debug("number of solutions : ", len(space_planner.solutions_collector.solutions))
         logging.debug("solution_research time: %f", time.process_time() - t0)
         logging.debug(best_solutions)
 
@@ -316,30 +278,11 @@
         if best_solutions:
             for sol in best_solutions:
                 sol.plan.plot()
-                print(sol, sol.score)
+                logging.debug(sol, sol.score)
                 for space in sol.plan.mutable_spaces():
-                    print(space.category.name, " : ", space.area)
+                    logging.debug(space.category.name, " : ", space.area)
                 solution_dict = writer.generate_output_dict_from_file(input_file, sol)
                 writer.save_json_solution(solution_dict, sol.id)
-=======
-        logging.debug("PLAN Ratio : %i", plan_ratio)
-        logging.debug("space_planner time : ", time.process_time() - t0)
-        t1 = time.process_time()
-        best_solutions = space_planner.solution_research()
-        logging.debug("solution_research time : ", time.process_time() - t1)
-        logging.debug("number of solutions : ", len(space_planner.solutions_collector.solutions))
-        logging.debug("solution_research time: %f", time.process_time() - t1)
-        logging.debug(best_solutions)
-
-        # Output
-        for sol in best_solutions:
-            sol.plan.plot()
-            logging.debug(sol, sol.score)
-            for space in sol.plan.mutable_spaces():
-                logging.debug(space.category.name, " : ", space.area)
-            solution_dict = writer.generate_output_dict_from_file(input_file, sol)
-            writer.save_json_solution(solution_dict, sol.id)
->>>>>>> d6f9cb9f
 
         # shuffle
         # if best_solutions:
