--- conflicted
+++ resolved
@@ -254,11 +254,7 @@
         :return:
         """
         #input_file = reader.get_list_from_folder(DEFAULT_BLUEPRINT_INPUT_FOLDER)[plan_index]
-<<<<<<< HEAD
-        input_file = "scoring_venelles_D31_BP.json"
-=======
         input_file = "001.json"
->>>>>>> b8934fe1
         t00 = time.process_time()
         plan = reader.create_plan_from_file(input_file)
         # logging.info("input_file %s", input_file)
