# coding=utf-8
"""
Space Planner module

The space planner finds the best rooms layouts according to a plan with given seed spaces
and a customer input setup

"""
import logging
from typing import List, Dict
from libs.specification.specification import Specification, Item
from libs.space_planner.solution import SolutionsCollector, Solution
from libs.plan.plan import Plan, Space
from libs.space_planner.constraints_manager import ConstraintsManager
from libs.plan.category import SPACE_CATEGORIES
import libs.io.writer as writer
from copy import deepcopy

from sklearn.cluster import DBSCAN

SQM = 10000
CLUSTERING_ACTIVATION_SOL_NBR = 10

class SpacePlanner:
    """
    Space planner Class
    """

    def __init__(self, name: str):
        self.name = name
        self.spec = None
        self.manager = None
        self.solutions_collector = None

    def __repr__(self):
        output = "SpacePlanner" + self.name
        return output

    def _plan_cleaner(self, min_area: float = 100) -> None:
        """
        Plan cleaner for little spaces
        TODO: This means that we are breaking the assumption that every face of the mesh has an
              assigned space. This means that we must then always check for None results when we
              fetch the space of a face. Not sure this is optimal.
        :return: None
        """
        self.spec.plan.remove_null_spaces()
        for space in self.spec.plan.spaces:
            if space.cached_area() < min_area:
                self.spec.plan.remove(space)

    def _rooms_building(self, plan: 'Plan', i: int, matrix_solution) -> ('Specification',
                                                                         Dict['Item', 'Space']):
        """
        Builds the rooms requested in the specification from the matrix and seed spaces.
        :param: plan
        :param: matrix_solution
        :return: built plan
        """
        new_spec = deepcopy(self.solutions_collector.spec_with_circulation)
        space_item = {}
        seed_space_to_remove = []
        for i_item, item in enumerate(new_spec.items):
            current_space = None
            if item.category.name != "circulation":
                for j_space, space in enumerate(plan.mutable_spaces()):
                    if matrix_solution[i_item][j_space] == 1:
                        if not current_space:
                            space.category = item.category
                            current_space = space
                            space_item[current_space] = item
                        else:
                            seed_space_to_remove.append(space)
                            for face_id in space.faces_id:
                                current_space.add_face_id(face_id)
                if current_space:
                    current_space.set_edges()

        while seed_space_to_remove:
            for space in plan.mutable_spaces():
                if space in seed_space_to_remove:
                    plan.remove(space)
                    seed_space_to_remove.remove(space)

        # circulation case :
        for j_space, space in enumerate(plan.mutable_spaces()):
            if space.category.name == "seed":
                space.category = SPACE_CATEGORIES["circulation"]

        # OPT-72: If we really want to enable it, it should be done through some execution context
        # parameters.
        # assert plan.check()

        solution_spec = Specification('Solution' + str(i) + 'Specification', plan)
        for current_item in new_spec.items:
            if current_item not in space_item.values():
                # entrance case
                if current_item.category.name == "entrance":
                    for space, item in space_item.items():
                        if "frontDoor" in space.components_category_associated():
                            item.min_size.area += current_item.min_size.area
                            item.max_size.area += current_item.max_size.area

        for item in new_spec.items:
            if item in space_item.values():
                solution_spec.add_item(item)

        solution_spec.plan.mesh.compute_cache()

        return solution_spec, space_item

    def clustering_distance_matrix(self, input_solutions: []):
        """
        distance matrix between solutions for the clustering
        :param: solutions
        :return: distance matrix
        """
        # seed space coeff
        seed_space_coeff = []
        for space in self.spec.plan.mutable_spaces():
            coeff = 1
            compo = space.components_category_associated()
            if "duct" in compo or "frontDoor" in compo:
                coeff += 1
            if "window" in compo or "doorWindow" in compo:
                coeff += 2
            coeff = (coeff*space.cached_area()/sum(space.area for space in
                                                   self.spec.plan.mutable_spaces()))
            seed_space_coeff.append(coeff)

        solutions = deepcopy(input_solutions)
        for i, i_sol in enumerate(solutions):
            for i_line, line in enumerate(i_sol):
                for a, el in enumerate(line):
                    solutions[i][i_line][a] = el * seed_space_coeff[a]

        # distance matrix
        # stats
        min_dist = 1000
        max_dist = 0
        dist_moy = 0

        matrix = []
        for i_sol in solutions:
            matrix.append([0] * len(solutions))
        for i, i_sol in enumerate(solutions):
            for j, j_sol in enumerate(solutions):
                if i < j:
                    distance = solution_distance(i_sol, j_sol)
                    matrix[i][j] = distance
                    matrix[j][i] = distance
                    # stats
                    if distance < min_dist:
                        min_dist = distance
                    if distance > max_dist:
                        max_dist = distance
                    dist_moy += distance
        if len(solutions) > 2:
            dist_moy = dist_moy/((len(solutions)**2)/2-len(solutions))

        logging.debug("min_dist: %f", min_dist)
        logging.debug("max_dist: %f", max_dist)
        logging.debug("dist_moy: %f", dist_moy)

        return matrix, dist_moy

    def solution_research(self, show=False):
        """
        Looks for all possible solutions then find the three best solutions
        :return: None
        """

        self.manager.solver.solve()

        if len(self.manager.solver.solutions) == 0:
            logging.warning(
                "SpacePlanner : solution_research : Plan without space planning solution")
        else:
            logging.info("SpacePlanner : solution_research : Plan with {0} solutions".format(
                len(self.manager.solver.solutions)))

            if len(self.manager.solver.solutions) > CLUSTERING_ACTIVATION_SOL_NBR:
                matrix, dist_moy = self.clustering_distance_matrix(self.manager.solver.solutions)
                db = DBSCAN(eps=dist_moy/2, min_samples=5, metric="precomputed", n_jobs=-1).fit(
                    matrix)
                labels = db.labels_

                # Number of clusters in labels, ignoring noise if present.
                logging.warning(set(labels))
                for i in set(labels):
                    logging.warning("number of elements %d, %d", i, list(labels).count(i))

                n_clusters_ = len(set(labels)) - (1 if -1 in labels else 0)
                n_noise_ = list(labels).count(-1)

                logging.warning('Estimated number of clusters: %d' % n_clusters_)
                logging.warning('Estimated number of noise points: %d' % n_noise_)
                list_labels = list(set(labels))
                list_labels_0 = list_labels[0]
                clustering_solutions = []
                print("space", len(list(self.spec.plan.mutable_spaces())))
                print(self.spec.items)
                print("item", len(self.spec.items))
                result_matrix = [[0 for j_space in range(len(list(self.spec.plan.mutable_spaces())))]
                                  for i_item in range(len(self.spec.items))]

                for i, sol in enumerate(self.manager.solver.solutions):
                    # Publication
                    if labels[i] == list_labels_0:
                        for i_item, item in enumerate(self.spec.items):
                            if item.category.name != "circulation":
                                for j_space, space in enumerate(self.spec.plan.mutable_spaces()):
                                    if sol[i_item][j_space] == 1:
                                        result_matrix[i_item][j_space] += 1/list(labels).count(list_labels_0)
                print(result_matrix)
                plan_cluster = self.spec.plan.clone()

                # pièce max attribuée au space
                # for j_space, space in enumerate(plan_cluster.mutable_spaces()):
                #     list_item = []
                #     for i_item in range(len(self.spec.items)):
                #         list_item.append(result_matrix[i_item][j_space])
                #     print(list_item)
                #
                #     max_result = max(list_item)
                #     indice = list_item.index(max_result)
                #     space.category = self.spec.items[indice].category
                #
                #     space.alpha = max_result
                #     print(space.alpha)
                #     print(space.category.name)

                for j_space, space in enumerate(plan_cluster.mutable_spaces()):
                    for i_item, item in enumerate(self.spec.items):
                        if item.category.name == "livingKitchen":
                            space.alpha = result_matrix[i_item][j_space]
                            space.category = item.category

                plan_cluster.plot(name='test')

                for i, sol in enumerate(self.manager.solver.solutions):
                    if labels[i] in list_labels:
                        clustering_solutions.append(sol)
                        list_labels.remove(labels[i])
                    if len(list_labels) == 0:
                        break

            else:
                clustering_solutions = self.manager.solver.solutions

            for i, sol in enumerate(clustering_solutions):
                plan_solution = self.spec.plan.clone()
                solution_spec, dict_space_item = self._rooms_building(plan_solution, i, sol)
                self.solutions_collector.add_solution(solution_spec, dict_space_item)
                logging.debug(solution_spec.plan)

                if show:
                    plan_solution.plot()

        return self.solutions_collector.solutions

    def apply_to(self, spec: 'Specification', max_nb_solutions: int) -> List['Solution']:
        """
        Runs the space planner
        :param spec:
        :param max_nb_solutions
        :return: SolutionsCollector
        """
        self.solutions_collector = SolutionsCollector(spec, max_nb_solutions)
        self.spec = self.solutions_collector.spec_without_circulation

        self.spec.plan.mesh.compute_cache()
        self._plan_cleaner()
        logging.debug(self.spec)

        self.manager = ConstraintsManager(self)

        self.solution_research()
        self.solutions_collector.space_planner_best_results()
        # clustering_solutions = self.solution_research()
        # self.solutions_collector.best_solutions = clustering_solutions

        return self.solutions_collector.best_solutions


standard_space_planner = SpacePlanner("standard")

SPACE_PLANNERS = {
    "standard_space_planner": standard_space_planner
}


def solution_distance(sol1: [], sol2: []) -> float:
    """
    distance between 2 solution matrices
    :param: solution1
    :param: solution2
    :return: distance matrix
    """
    distance = 0
    for i, sol1_line in enumerate(sol1):
        sol2_line = sol2[i]
        for j, sol1_el in enumerate(sol1_line):
            sol2_el = sol2_line[j]
            distance += abs(sol1_el - sol2_el)
    return distance


if __name__ == '__main__':
    import libs.io.reader as reader
    from libs.modelers.grid import GRIDS
    from libs.modelers.seed import SEEDERS
    # from resources import DEFAULT_BLUEPRINT_INPUT_FOLDER

    import argparse
    import time

    parser = argparse.ArgumentParser()
    parser.add_argument("-p", "--plan_index", help="choose plan index", default=0)
    logging.getLogger().setLevel(logging.DEBUG)
    args = parser.parse_args()
    plan_index = int(args.plan_index)


    def space_planning():
        """
        Test
        :return:
        """
        # input_file = reader.get_list_from_folder(DEFAULT_BLUEPRINT_INPUT_FOLDER)[plan_index]
<<<<<<< HEAD
        input_file = "ARCH014_blueprint.json"
=======
        input_file = "bagneux_studio.json"
>>>>>>> 4e227107
        t00 = time.process_time()
        plan = reader.create_plan_from_file(input_file)
        logging.info("input_file %s", input_file)
        print("input_file", input_file, " - area : ", plan.indoor_area/SQM)
        logging.debug(("P2/S ratio : %i", round(plan.indoor_perimeter ** 2 / plan.indoor_area)))
        GRIDS['002'].apply_to(plan)
        SEEDERS["directional_seeder"].apply_to(plan)

        plan.plot()
<<<<<<< HEAD
        plan.indoor_perimeter
        # print(list(space.components_category_associated() for space in plan.mutable_spaces()))
        # print(list(space.cached_area() for space in plan.mutable_spaces()))
=======
        #print(list(space.components_category_associated() for space in plan.mutable_spaces()))
        #print(list(space.cached_area() for space in plan.mutable_spaces()))
>>>>>>> 4e227107

        input_file_setup = input_file[:-5] + "_setup0.json"
        spec = reader.create_specification_from_file(input_file_setup)
        logging.debug(spec)
        spec.plan = plan
        spec.plan.remove_null_spaces()

        # print("number of mutables spaces, %i",
        #               len([space for space in spec.plan.spaces if space.mutable]))
        # print("mutables spaces area",
        #       sum([space.area for space in spec.plan.spaces if space.mutable]))
        t0 = time.process_time()
        space_planner = SPACE_PLANNERS["standard_space_planner"]
        best_solutions = space_planner.apply_to(spec, 3)
        logging.debug(space_planner.spec)
        logging.debug("space_planner time : %f", time.process_time() - t0)
        # surfaces control
        # print("PLAN AREA : %i", int(space_planner.spec.plan.indoor_area))
        # print("Setup AREA : %i",
        #               int(sum(item.required_area for item in space_planner.spec.items)))
        logging.debug("Setup max AREA : %i", int(sum(item.max_size.area
                                                     for item in space_planner.spec.items)))
        logging.debug("Setup min AREA : %i", int(sum(item.min_size.area
                                                     for item in space_planner.spec.items)))
        plan_ratio = round(space_planner.spec.plan.indoor_perimeter
                           ** 2 / space_planner.spec.plan.indoor_area)
        logging.debug("PLAN Ratio : %i", plan_ratio)
        print(space_planner.spec)
        logging.debug("space_planner time : ", time.process_time() - t0)
        logging.debug("number of solutions : ", len(space_planner.solutions_collector.solutions))
        logging.debug("solution_research time: %f", time.process_time() - t0)
        # print(best_solutions)

        # Output
        if best_solutions:
            for sol in best_solutions:
                sol.spec.plan.plot()
                for space in sol.spec.plan.mutable_spaces():
                    print(space.category.name)
                    print(space.components_category_associated())
                logging.debug(sol, sol.space_planning_score)
                for space in sol.spec.plan.mutable_spaces():
                    logging.debug(space.category.name, " : ", space.cached_area())
                solution_dict = writer.generate_output_dict_from_file(input_file, sol)
                writer.save_json_solution(solution_dict, sol.id)

        # shuffle
        # if best_solutions:
        #     for sol in best_solutions:
        #         SHUFFLES['square_shape_shuffle_rooms'].run(sol.spec.plan, show=True)
        #         sol.spec.plan.plot()

        print("total time :", time.process_time() - t00)

    space_planning()<|MERGE_RESOLUTION|>--- conflicted
+++ resolved
@@ -328,11 +328,7 @@
         :return:
         """
         # input_file = reader.get_list_from_folder(DEFAULT_BLUEPRINT_INPUT_FOLDER)[plan_index]
-<<<<<<< HEAD
         input_file = "ARCH014_blueprint.json"
-=======
-        input_file = "bagneux_studio.json"
->>>>>>> 4e227107
         t00 = time.process_time()
         plan = reader.create_plan_from_file(input_file)
         logging.info("input_file %s", input_file)
@@ -342,14 +338,9 @@
         SEEDERS["directional_seeder"].apply_to(plan)
 
         plan.plot()
-<<<<<<< HEAD
         plan.indoor_perimeter
-        # print(list(space.components_category_associated() for space in plan.mutable_spaces()))
-        # print(list(space.cached_area() for space in plan.mutable_spaces()))
-=======
         #print(list(space.components_category_associated() for space in plan.mutable_spaces()))
         #print(list(space.cached_area() for space in plan.mutable_spaces()))
->>>>>>> 4e227107
 
         input_file_setup = input_file[:-5] + "_setup0.json"
         spec = reader.create_specification_from_file(input_file_setup)
