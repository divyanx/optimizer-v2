# coding=utf-8
"""
Space Planner module

The space planner finds the best rooms layouts according to a plan with given seed spaces
and a customer input setup

"""
import logging
from typing import List, Optional, Dict
from libs.specification.specification import Specification, Item
from libs.specification.size import Size
from libs.space_planner.solution import SolutionsCollector, Solution
from libs.plan.plan import Plan, Space
from libs.space_planner.constraints_manager import ConstraintsManager
from libs.plan.category import SPACE_CATEGORIES
from resources import DEFAULT_BLUEPRINT_INPUT_FOLDER
import libs.io.writer as writer

SQM = 10000


class SpacePlanner:
    """
    Space planner Class
    """

    def __init__(self, name: str, spec: 'Specification'):
        self.name = name
        self._init_spec(spec)
        self._plan_cleaner()
        print(self.spec)
        logging.debug(self.spec)

        self.manager = ConstraintsManager(self)

        self.solutions_collector = SolutionsCollector(self.spec)

    def __repr__(self):
        output = "SpacePlanner" + self.name
        return output

    def _init_spec(self, spec: 'Specification') -> None:
        """
        change reader specification :
        living + kitchen : opensOn --> livingKitchen
        area convergence
        :return: None
        """
        space_planner_spec = Specification('SpacePlannerSpecification', spec.plan)

        # entrance
        entrance_size_min = Size(area=2*SQM)
        entrance_size_max = Size(area=5*SQM)
        new_item = Item(SPACE_CATEGORIES["entrance"], "s", entrance_size_min, entrance_size_max)
        space_planner_spec.add_item(new_item)

        for item in spec.items:
            if item.category.name == "circulation":
                if spec.typology > 2:
                    size_min = Size(area=(max(0,(spec.typology - 2)*3*SQM - 1*SQM)))
                    size_max = Size(area=(max(0,(spec.typology - 2)*3*SQM + 1*SQM)))
                    new_item = Item(SPACE_CATEGORIES["circulation"], item.variant, size_min,
                                    size_max)
                    space_planner_spec.add_item(new_item)
            elif((item.category.name != "living" or "kitchen" not in item.opens_on) and
                    (item.category.name != "kitchen" or len(item.opens_on) == 0)):
                space_planner_spec.add_item(item)
            elif item.category.name == "living" and "kitchen" in item.opens_on:
                kitchens = spec.category_items("kitchen")
                for kitchen_item in kitchens:
                    if "living" in kitchen_item.opens_on:
                        size_min = Size(area=(kitchen_item.min_size.area + item.min_size.area))
                        size_max = Size(area=(kitchen_item.max_size.area + item.max_size.area))
                        opens_on = item.opens_on.remove("kitchen")
                        new_item = Item(SPACE_CATEGORIES["livingKitchen"], item.variant, size_min,
                                        size_max, opens_on, item.linked_to)
                        space_planner_spec.add_item(new_item)

        category_name_list = ["entrance", "toilet", "bathroom", "laundry", "dressing", "kitchen",
                              "living", "livingKitchen", "dining", "bedroom", "study", "misc",
                              "circulation"]
        space_planner_spec.init_id(category_name_list)


        invariant_categories = ["entrance", "wc", "bathroom", "laundry", "dressing",
                                "misc"]
        #invariant_categories = ["entrance"]

        # area - without circulation
        # invariant_area = sum(item.required_area for item in space_planner_spec.items
        #                      if item.category.name in invariant_categories)
        # circulation_area = sum(item.required_area for item in space_planner_spec.items
        #                      if item.category.name == 'circulation')
        # coeff = (int(space_planner_spec.plan.indoor_area - invariant_area) / int(sum(
        #     item.required_area for item in space_planner_spec.items if
        #     (item.category.name not in invariant_categories
        #      and item.category.name != 'circulation'))))
        #
        # for item in space_planner_spec.items:
        #     if (item.category.name not in invariant_categories
        #             and item.category.name != 'circulation'):
        #         item.min_size.area = round(item.min_size.area * coeff)
        #         item.max_size.area = round(item.max_size.area * coeff)

        # area - with circulation
        invariant_area = sum(item.required_area for item in space_planner_spec.items
                             if item.category.name in invariant_categories)
        coeff = (int(space_planner_spec.plan.indoor_area - invariant_area) / int(sum(
            item.required_area for item in space_planner_spec.items if
            item.category.name not in invariant_categories)))

        for item in space_planner_spec.items:
            if item.category.name not in invariant_categories:
                item.min_size.area = round(item.min_size.area * coeff)
                item.max_size.area = round(item.max_size.area * coeff)

        logging.debug("SP - PLAN AREA : %i", int(space_planner_spec.plan.indoor_area))
        logging.debug("SP - Setup AREA : %i", int(sum(item.required_area
                                                      for item in space_planner_spec.items)))

        self.spec = space_planner_spec

    def _plan_cleaner(self, min_area: float = 100) -> None:
        """
        Plan cleaner for little spaces
        :return: None
        """
        self.spec.plan.remove_null_spaces()
        for space in self.spec.plan.spaces:
            if space.area < min_area:
                self.spec.plan.remove(space)

    def _rooms_building(self, plan: 'Plan', matrix_solution) -> ('Plan', Dict['Item', 'Space']):
        """
        Builds the rooms requested in the specification from the matrix and seed spaces.
        :param: plan
        :param: matrix_solution
        :return: built plan
        """
        dict_items_spaces = {}
        for i_item, item in enumerate(self.spec.items):
            item_space = []
            for j_space, space in enumerate(plan.mutable_spaces()):
                if matrix_solution[i_item][j_space] == 1:
                    space.category = item.category
                    item_space.append(space)
            dict_items_spaces[item] = item_space

<<<<<<< HEAD
=======
        # circulation case :
        for j_space, space in enumerate(plan.mutable_spaces()):
            if space.category.name == "seed":
                space.category = SPACE_CATEGORIES["circulation"]

        # To know the space associated with the item
>>>>>>> 52a09591
        dict_items_space = {}
        for item in self.spec.items:
            item_space = dict_items_spaces[item]
            if len(item_space) > 1:
                space_ini = item_space[0]
                item_space.remove(item_space[0])
                i = 0
                iter_max = len(item_space) ** 2
                while (len(item_space) > 0) and i < iter_max:
                    i += 1
                    for space in item_space:
                        if space.adjacent_to(space_ini):
                            item_space.remove(space)
                            space_ini.merge(space)
                            plan.remove_null_spaces()
                            break
                dict_items_space[item] = space_ini
            else:
                if item_space:
                    dict_items_space[item] = item_space[0]


        # OPT-72: If we really want to enable it, it should be done through some execution context
        # parameters.
        # assert plan.check()

        return plan, dict_items_space

    def solution_research(self, show=False) -> Optional[List['Solution']]:
        """
        Looks for all possible solutions then find the three best solutions
        :return: None
        """

        self.manager.solver.solve()

        if len(self.manager.solver.solutions) == 0:
            logging.warning(
                "SpacePlanner : solution_research : Plan without space planning solution")
        else:
            logging.info("SpacePlanner : solution_research : Plan with {0} solutions".format(
                len(self.manager.solver.solutions)))
            if len(self.manager.solver.solutions) > 0:
                for i, sol in enumerate(self.manager.solver.solutions):
                    plan_solution = self.spec.plan.clone()
                    plan_solution, dict_items_spaces = self._rooms_building(plan_solution, sol)
                    self.solutions_collector.add_solution(plan_solution, dict_items_spaces)
                    logging.debug(plan_solution)
                    #plan_solution.plot()
                    if show:
                        plan_solution.plot()

                best_sol = self.solutions_collector.best()
                for sol in best_sol:
                    logging.debug(sol)
                    if show:
                        sol.plan.plot(save=True)
                return best_sol

        return []


if __name__ == '__main__':
    import libs.io.reader as reader
    from libs.modelers.grid import GRIDS
    from libs.modelers.seed import SEEDERS

    import argparse
    import time

    #logging.getLogger().setLevel(logging.DEBUG)

    parser = argparse.ArgumentParser()
    parser.add_argument("-p", "--plan_index", help="choose plan index",
                        default=0)
    logging.getLogger().setLevel(logging.DEBUG)
    args = parser.parse_args()
    plan_index = int(args.plan_index)

    def space_planning():
        """
        Test
        :return:
        """
        input_file = reader.get_list_from_folder(DEFAULT_BLUEPRINT_INPUT_FOLDER)[plan_index]
<<<<<<< HEAD
        #input_file = "007.json"
        t00 = time.process_time()
        plan = reader.create_plan_from_file(input_file)
        # logging.info("input_file %s", input_file)
        print("input_file", input_file, " - area : ", plan.indoor_area)
=======
        # input_file = "001.json"
        t00 = time.process_time()
        plan = reader.create_plan_from_file(input_file)
        logging.info("input_file %s", input_file)
        # print("input_file", input_file, " - area : ", plan.indoor_area)
>>>>>>> 52a09591
        logging.debug(("P2/S ratio : %i", round(plan.indoor_perimeter ** 2 / plan.indoor_area)))

        GRIDS['optimal_grid'].apply_to(plan)

<<<<<<< HEAD
        SEEDERS["circulation_seeder"].apply_to(plan)
        #SEEDERS["simple_seeder"].apply_to(plan)

        # new_space_list = []
        # for space in plan.spaces:
        #     if space.category.name == "empty":
        #         for face in space.faces:
        #             new_space = Space(plan, space.floor, face.edge, SPACE_CATEGORIES["seed"])
        #             new_space_list.append(new_space)
        # has_empty_space = True
        # while has_empty_space:
        #     has_empty_space = False
        #     for space in plan.spaces:
        #         if space.category.name == "empty":
        #             plan.remove(space)
        #             has_empty_space = True
        #     plan.remove_null_spaces()



        plan.plot()
        print(list(space.components_category_associated() for space in plan.mutable_spaces()))
=======
        nbr_grid_cells = 0
        for space in plan.spaces:
            if space.category.name == "empty":
                nbr_grid_cells += len(list(space.faces))
        logging.debug("nbr_grid_cells : ", nbr_grid_cells)

        if nbr_grid_cells > 25:
            SEEDERS["simple_seeder"].apply_to(plan)
        else:
            new_space_list = []
            for space in plan.spaces:
                if space.category.name == "empty":
                    for face in space.faces:
                        new_space = Space(plan, space.floor, face.edge, SPACE_CATEGORIES["seed"])
                        new_space_list.append(new_space)
            has_empty_space = True
            while has_empty_space:
                has_empty_space = False
                for space in plan.spaces:
                    if space.category.name == "empty":
                        plan.remove(space)
                        has_empty_space = True
                plan.remove_null_spaces()

        plan.plot()
        # print(list(space.components_category_associated() for space in plan.mutable_spaces()))
        # print(list(space.area for space in plan.mutable_spaces()))
>>>>>>> 52a09591

        input_file_setup = input_file[:-5] + "_setup0.json"
        spec = reader.create_specification_from_file(input_file_setup)
        logging.debug(spec)
        spec.plan = plan
        spec.plan.remove_null_spaces()

        print("number of mutables spaces, %i",
                      len([space for space in spec.plan.spaces if space.mutable]))

        t0 = time.process_time()
        space_planner = SpacePlanner("test", spec)
        logging.debug(space_planner.spec)
        logging.debug("space_planner time : %f", time.process_time() - t0)
        # surfaces control
<<<<<<< HEAD
        print("PLAN AREA : %i", int(space_planner.spec.plan.indoor_area))
        print("Setup AREA : %i", int(sum(item.required_area for item in space_planner.spec.items)))
=======
        logging.debug("PLAN AREA : %i", int(space_planner.spec.plan.indoor_area))
        logging.debug("Setup AREA : %i", int(sum(item.required_area for item in space_planner.spec.items)))
>>>>>>> 52a09591
        logging.debug("Setup max AREA : %i", int(sum(item.max_size.area
                                                     for item in space_planner.spec.items)))
        logging.debug("Setup min AREA : %i", int(sum(item.min_size.area
                                                     for item in space_planner.spec.items)))
        plan_ratio = round(space_planner.spec.plan.indoor_perimeter
                           ** 2 / space_planner.spec.plan.indoor_area)
<<<<<<< HEAD
        print("PLAN Ratio : %i", plan_ratio)
        print("space_planner time : ", time.process_time() - t0)
        t1 = time.process_time()
        best_solutions = space_planner.solution_research()
        print("solution_research time : ", time.process_time() - t1)
=======
        logging.debug("PLAN Ratio : %i", plan_ratio)
        logging.debug("space_planner time : ", time.process_time() - t0)
        t1 = time.process_time()
        best_solutions = space_planner.solution_research()
        logging.debug("solution_research time : ", time.process_time() - t1)
        logging.debug("number of solutions : ", len(space_planner.solutions_collector.solutions))
>>>>>>> 52a09591
        logging.debug("solution_research time: %f", time.process_time() - t1)
        logging.debug(best_solutions)

        # Output
        for sol in best_solutions:
            sol.plan.plot()
<<<<<<< HEAD
            print(sol, sol.score())
            for space in sol.plan.mutable_spaces():
                print(space.category.name, " : ", space.area)
=======
            logging.debug(sol, sol.score)
            for space in sol.plan.mutable_spaces():
                logging.debug(space.category.name, " : ", space.area)
>>>>>>> 52a09591
            solution_dict = writer.generate_output_dict_from_file(input_file, sol)
            writer.save_json_solution(solution_dict, sol.id)

        # shuffle
        # if best_solutions:
        #     for sol in best_solutions:
        #         SHUFFLES['square_shape_shuffle_rooms'].run(sol.plan, show=True)
        #         sol.plan.plot()

<<<<<<< HEAD
        # logging.info("total time : %f", time.process_time() - t00)
        print("total time :", time.process_time() - t00)
=======
        logging.debug("total time :", time.process_time() - t00)
>>>>>>> 52a09591

    space_planning()<|MERGE_RESOLUTION|>--- conflicted
+++ resolved
@@ -147,15 +147,6 @@
                     item_space.append(space)
             dict_items_spaces[item] = item_space
 
-<<<<<<< HEAD
-=======
-        # circulation case :
-        for j_space, space in enumerate(plan.mutable_spaces()):
-            if space.category.name == "seed":
-                space.category = SPACE_CATEGORIES["circulation"]
-
-        # To know the space associated with the item
->>>>>>> 52a09591
         dict_items_space = {}
         for item in self.spec.items:
             item_space = dict_items_spaces[item]
@@ -241,47 +232,15 @@
         :return:
         """
         input_file = reader.get_list_from_folder(DEFAULT_BLUEPRINT_INPUT_FOLDER)[plan_index]
-<<<<<<< HEAD
         #input_file = "007.json"
         t00 = time.process_time()
         plan = reader.create_plan_from_file(input_file)
         # logging.info("input_file %s", input_file)
         print("input_file", input_file, " - area : ", plan.indoor_area)
-=======
-        # input_file = "001.json"
-        t00 = time.process_time()
-        plan = reader.create_plan_from_file(input_file)
-        logging.info("input_file %s", input_file)
-        # print("input_file", input_file, " - area : ", plan.indoor_area)
->>>>>>> 52a09591
         logging.debug(("P2/S ratio : %i", round(plan.indoor_perimeter ** 2 / plan.indoor_area)))
 
         GRIDS['optimal_grid'].apply_to(plan)
 
-<<<<<<< HEAD
-        SEEDERS["circulation_seeder"].apply_to(plan)
-        #SEEDERS["simple_seeder"].apply_to(plan)
-
-        # new_space_list = []
-        # for space in plan.spaces:
-        #     if space.category.name == "empty":
-        #         for face in space.faces:
-        #             new_space = Space(plan, space.floor, face.edge, SPACE_CATEGORIES["seed"])
-        #             new_space_list.append(new_space)
-        # has_empty_space = True
-        # while has_empty_space:
-        #     has_empty_space = False
-        #     for space in plan.spaces:
-        #         if space.category.name == "empty":
-        #             plan.remove(space)
-        #             has_empty_space = True
-        #     plan.remove_null_spaces()
-
-
-
-        plan.plot()
-        print(list(space.components_category_associated() for space in plan.mutable_spaces()))
-=======
         nbr_grid_cells = 0
         for space in plan.spaces:
             if space.category.name == "empty":
@@ -307,9 +266,7 @@
                 plan.remove_null_spaces()
 
         plan.plot()
-        # print(list(space.components_category_associated() for space in plan.mutable_spaces()))
-        # print(list(space.area for space in plan.mutable_spaces()))
->>>>>>> 52a09591
+        print(list(space.components_category_associated() for space in plan.mutable_spaces()))
 
         input_file_setup = input_file[:-5] + "_setup0.json"
         spec = reader.create_specification_from_file(input_file_setup)
@@ -325,48 +282,28 @@
         logging.debug(space_planner.spec)
         logging.debug("space_planner time : %f", time.process_time() - t0)
         # surfaces control
-<<<<<<< HEAD
         print("PLAN AREA : %i", int(space_planner.spec.plan.indoor_area))
         print("Setup AREA : %i", int(sum(item.required_area for item in space_planner.spec.items)))
-=======
-        logging.debug("PLAN AREA : %i", int(space_planner.spec.plan.indoor_area))
-        logging.debug("Setup AREA : %i", int(sum(item.required_area for item in space_planner.spec.items)))
->>>>>>> 52a09591
         logging.debug("Setup max AREA : %i", int(sum(item.max_size.area
                                                      for item in space_planner.spec.items)))
         logging.debug("Setup min AREA : %i", int(sum(item.min_size.area
                                                      for item in space_planner.spec.items)))
         plan_ratio = round(space_planner.spec.plan.indoor_perimeter
                            ** 2 / space_planner.spec.plan.indoor_area)
-<<<<<<< HEAD
         print("PLAN Ratio : %i", plan_ratio)
         print("space_planner time : ", time.process_time() - t0)
         t1 = time.process_time()
         best_solutions = space_planner.solution_research()
         print("solution_research time : ", time.process_time() - t1)
-=======
-        logging.debug("PLAN Ratio : %i", plan_ratio)
-        logging.debug("space_planner time : ", time.process_time() - t0)
-        t1 = time.process_time()
-        best_solutions = space_planner.solution_research()
-        logging.debug("solution_research time : ", time.process_time() - t1)
-        logging.debug("number of solutions : ", len(space_planner.solutions_collector.solutions))
->>>>>>> 52a09591
         logging.debug("solution_research time: %f", time.process_time() - t1)
         logging.debug(best_solutions)
 
         # Output
         for sol in best_solutions:
             sol.plan.plot()
-<<<<<<< HEAD
             print(sol, sol.score())
             for space in sol.plan.mutable_spaces():
                 print(space.category.name, " : ", space.area)
-=======
-            logging.debug(sol, sol.score)
-            for space in sol.plan.mutable_spaces():
-                logging.debug(space.category.name, " : ", space.area)
->>>>>>> 52a09591
             solution_dict = writer.generate_output_dict_from_file(input_file, sol)
             writer.save_json_solution(solution_dict, sol.id)
 
@@ -376,11 +313,7 @@
         #         SHUFFLES['square_shape_shuffle_rooms'].run(sol.plan, show=True)
         #         sol.plan.plot()
 
-<<<<<<< HEAD
         # logging.info("total time : %f", time.process_time() - t00)
         print("total time :", time.process_time() - t00)
-=======
-        logging.debug("total time :", time.process_time() - t00)
->>>>>>> 52a09591
 
     space_planning()