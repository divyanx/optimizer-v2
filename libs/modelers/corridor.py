import logging
from typing import Optional, Tuple, Dict, List, Type, Callable
from enum import Enum

from functools import reduce

from libs.modelers.grid import GRIDS
from libs.modelers.seed import SEEDERS
from libs.plan.plan import Plan, Space, Face, Edge, Vertex
from libs.space_planner.solution import Solution
from libs.space_planner.circulation import Circulator, CostRules
from libs.specification.specification import Specification
from libs.plan.category import SPACE_CATEGORIES
from libs.utils.geometry import (
    ccw_angle,
    pseudo_equal,
    move_point,
    parallel
)

GrowCorridor = Callable[['Corridor', List['Edge']], 'Space']

EPSILON = 1
SMALL_CORRIDOR_AREA = 5000


# TODO LIST:
# -deal with one vertex path


class CorridorRules:
    def __init__(self, layer_width: float = 110,
                 nb_layer: int = 2,
                 layer_cut: bool = False,
                 ortho_cut: bool = False,
                 width: float = 110,
                 penetration_length: float = 90,
                 penetration: bool = False,
                 recursive_cut_length: float = 400,
                 merging: bool = True):
        self.layer_width = layer_width  # width of a layer, when layer_cut is activated
        self.nb_layer = nb_layer  # number of layers cut around the circulation path
        self.layer_cut = layer_cut  # whether to cut layers along the circulation path or not
        self.ortho_cut = ortho_cut  # whether to the mesh orthogonally to end and start path,
        # used to get penetration with precise length
        self.width = width  # maximum width of the corridor
        self.penetration_length = penetration_length  # maximum penetration length, when needed
        self.penetration = penetration  # whether penetration is accounted for or not
        self.recursive_cut_length = recursive_cut_length  # param controling length of recursive cut
        self.merging = merging  # whether adjacent corridor spaces shall be merged or not


class Corridor:
    """
    Corridor Class

    Class to build circulation spaces between every isolated room space of the plan.

    """

    def __init__(self,
                 corridor_rules: CorridorRules,
                 growth_method: 'GrowCorridor',
                 circulation_cost_rules: Type[Enum] = CostRules):

        self.corridor_rules = corridor_rules
        self.circulation_cost_rules = circulation_cost_rules
        self.growth_method = growth_method
        self.spec: Specification = None
        self.plan: Plan = None
        self.circulator: Circulator = None
        self.corner_data: Dict = None
        self.grouped_faces: Dict[int, List[List['Face']]] = None

    def _clear(self):
        self.plan = None
        self.spec = None
        self.circulator = None
        self.paths = []
        self.corner_data = {}
        self.grouped_faces = {}

<<<<<<< HEAD
    def apply_to(self, plan: 'Plan', spec: 'Specification'):
=======
    def apply_to(self, solution: 'Solution', show: bool = False):
>>>>>>> d86614f3
        """
        Runs the corridor
        -creates a circulator and determines circulation paths in the plan
        -refines the mesh around those paths
        -grows corridor spaces around those paths
<<<<<<< HEAD
        :param plan:
        :param spec:
=======
        :param solution
        :param show: whether to display a real-time visualization of the corridor
>>>>>>> d86614f3
        :return:
        """
        self._clear()
        self.spec = solution.spec
        self.plan = solution.spec.plan

        # store mutable spaces, for repair purpose
        initial_mutable_spaces = [sp for sp in self.plan.spaces if
                                  sp.mutable and not sp.category.name is "circulation"]
        # store groups of faces that belong to non mutable spaces, for repair purpose
        grouped_faces = {level: [] for level in self.plan.levels}
        dict_item = {}
        for sp in initial_mutable_spaces:
            sp_faces = [f for f in sp.faces]
            grouped_faces[sp.floor.level].append(sp_faces)
            item = [solution.space_item[s] for s in initial_mutable_spaces if s.id is sp.id][0]
            dict_item[item] = sp_faces
        self.grouped_faces = grouped_faces

        # computes circulation paths and stores them
        self.circulator = Circulator(plan=solution.spec.plan, spec=solution.spec,
                                     cost_rules=self.circulation_cost_rules)
        self.circulator.connect()
        # self.circulator.plot()

        self._set_paths()

        # Refines the mesh around the circulation paths and grow corridor spaces around
        for path in self.paths:
            self.cut(path).grow(path)

        self.plan.remove_null_spaces()

        final_mutable_spaces = [sp for sp in self.plan.spaces if
                                sp.mutable and not sp.category.name is "circulation"]

        # merging corridor spaces when needed
        self._merge_corridors()

        # space repair process : if some spaces have been cut by corridor growth
        self._repair_spaces(initial_mutable_spaces, final_mutable_spaces)

        # linear repair
        if self.corridor_rules.layer_cut or self.corridor_rules.ortho_cut:
            self.plan.mesh.watch()

        # reconstruct disappear
        self._reconstruct_item_dict(solution, dict_item)

    def _reconstruct_item_dict(self, solution: 'Solution', dict_item: 'Dict'):
        """
        some spaces may have disappeared in the corridor process
        for further purposes, reconstruct solution.space_item
        :param solution:
        :param dict_item:
        :return:
        """
        solution.space_item = {}
        for item in dict_item:
            group_faces_item = dict_item[item]
            for f in group_faces_item:
                space_f = self.plan.get_space_of_face(f)
                if space_f and space_f.category is not SPACE_CATEGORIES['circulation']:
                    solution.space_item[space_f] = item
                    break

    def _merge_corridors(self):
        """
        merges corridors spaces
        :return:
        """
        self._rectangular_merge()
        self._small_space_merge()

    def _small_space_merge(self):
        """
        merges small corridor spaces with adjacent corridor space (if any) that has maximal contact
        :return:
        """
        corridors = list(self.plan.get_spaces("circulation"))
        small_corridors = [corridor for corridor in corridors
                           if corridor.area < SMALL_CORRIDOR_AREA]

        merge = True if small_corridors else False
        while merge:
            merge = False
            for small_corridor in small_corridors:
                adjacent_corridors = (adj for adj in small_corridor.adjacent_spaces() if
                                      adj in corridors)
                if not adjacent_corridors:
                    continue

                # among adjacent corridors gets the one with maximal contact length
                contact_length = 0
                adjacent_corridor_selected = None
                for adjacent_corridor in adjacent_corridors:
                    current_contact_length = adjacent_corridor.contact_length(small_corridor)
                    if current_contact_length > contact_length:
                        contact_length = current_contact_length
                        adjacent_corridor_selected = adjacent_corridor
                if not adjacent_corridor_selected:
                    continue
                adjacent_corridor_selected.merge(small_corridor)
                small_corridors.remove(small_corridor)
                merge = True
                break

    def _rectangular_merge(self):
        """
        merges corridor spaces when the merge is a rectangle
        purpose : ease the refiner process
        :return:
        """

        corridors = list(self.plan.get_spaces("circulation"))

        merge = True if corridors else False
        while merge:
            merge = False
            for corridor in corridors:
                adjacent_corridors = (adj for adj in corridor.adjacent_spaces() if adj in corridors)
                for adjacent_corridor in adjacent_corridors:
                    if corridor.number_of_corners(adjacent_corridor) == 4:
                        corridor.merge(adjacent_corridor)
                        corridors.remove(adjacent_corridor)
                        merge = True
                        break
                if merge:
                    break


    def _repair_spaces(self, initial_mutable_spaces: List['Space'],
                       final_mutable_spaces: List['Space']):
        """
        if in the process a mutable space has been split by a corridor propagation,
        the split space is set back to its state before corridor propagation
        This may break a corridor into pieces.
        :param initial_mutable_spaces: list of spaces before corridor propagation
        :param final_mutable_spaces: list of faces after corridor propagation
        :return:
        """

        def _get_group_face(_level: int, _face: 'Face') -> List['Face']:
            # get the group of faces _face belongs to
            for group in self.grouped_faces[_level]:
                if _face in group:
                    return group

        if len(initial_mutable_spaces) == len(final_mutable_spaces):
            # no space has been split
            return

        merge = True
        grouped_faces = []
        for level in self.plan.levels:
            grouped_faces += self.grouped_faces[level]
        while merge:
            for grouped_face in grouped_faces:
                # check if the group is distributed within several spaces (other than corridor)
                # in which case we proceed to repair
                l = [sp for sp in self.plan.spaces if not set(grouped_face).isdisjoint(
                    list(sp.faces)) and not sp.category.name == "circulation"]
                if len(l) > 1:  # a space has been split by corridor propagation
                    repair_space = l[0]
                    repair_faces = _get_group_face(repair_space.floor.level, repair_space.face)
                    while len(list(repair_space.faces)) != len(repair_faces):
                        for face in repair_faces:
                            space_of_face = self.plan.get_space_of_face(face)
                            if space_of_face is repair_space:
                                continue
                            # adds face if adjacent to repair_space
                            if [e for e in face.edges if
                                e.pair.face and repair_space.has_face(e.pair.face)]:
                                repair_space.add_face(face)
                                # repair_faces.remove(face)
                                space_of_face.remove_face(face)
                                break
                    self.plan.remove_null_spaces()
                    final_mutable_spaces = [sp for sp in self.plan.spaces if
                                            sp.mutable and not sp.category.name is "circulation"]
                    break

            if len(initial_mutable_spaces) == len(final_mutable_spaces):
                merge = False

    def _set_paths(self):
        """
        Possibly adds edges at the beginning and end of the path to account for
        corridor penetration within the room.
        :param:
        :return:
        """

        for path_info in self.circulator.paths_info:
            current_path = [t[0] for t in path_info.edge_path]
            if not current_path:
                continue

            if self.corridor_rules.penetration:
                if path_info.departure_penetration:
                    current_path = self._add_penetration_edges(current_path)
                if path_info.arrival_penetration:
                    current_path = self._add_penetration_edges(current_path,
                                                               start=False)
            self.paths.append(current_path)

    def _add_penetration_edges(self, edge_list: List['Edge'], start: bool = True):
        """
        Possibly adds edges at the beginning and end of the path
        to account for corridor penetration within the room.
        A path has to penetrate a room if following conditions are satisfied
            -it extends on the room border, not inside the room space
            -it is not on the plan border
            -it is not along a load bearing wall
        When penetration conditions are satisfied, the penetration shall have a length equal to
        penetration_length
        :param List['Edge']: ordered list of vertices forming a circulation path
        :return:
        """

        penetration_length = self.corridor_rules.penetration_length

        def _add_edges(_edge_list: List['Edge']):
            """
            Adds edges to the list, at the beginning (if start) or end if
            penetration condition are satisfied until penetration length is reached
            :param _edge_list: ordered list of vertices forming a circulation path
            :return:
            """

            l = 0  # penetration length
            continue_penetration = True
            while l < penetration_length and continue_penetration:
                limit_edge = _edge_list[0].pair if start else _edge_list[-1]
                limit_vertex = limit_edge.end
                penetration_edges = [edge for edge in limit_vertex.edges if
                                     edge.face and edge.pair.face]
                for edge in penetration_edges:
                    if parallel(edge.vector,
                                limit_edge.vector):  # and _penetration_condition(edge):
                        penetration_edge = edge
                        if l + penetration_edge.length > penetration_length:
                            # splits penetration edge to get proper penetration length
                            coeff = (penetration_length - l) / penetration_edge.length
                            if penetration_edge.length * coeff < 2:
                                # snapping exception
                                pass
                            else:
                                # in penetration case, when an ortho_cut is performed, we proceed
                                # to edge split so as to get precise penetration length
                                if self.corridor_rules.ortho_cut:
                                    penetration_edge.split_barycenter(coeff=coeff)
                                    _edge_list = [penetration_edge.pair] + _edge_list if start \
                                        else _edge_list + [penetration_edge]
                            l = penetration_length
                            continue_penetration = False
                        else:
                            _edge_list = [penetration_edge.pair] + _edge_list if start \
                                else _edge_list + [penetration_edge]
                            l += penetration_edge.length
                        break
                else:
                    continue_penetration = False

            return _edge_list

        edge_list = _add_edges(edge_list)

        self.plan.update_from_mesh()
        self.plan.simplify()

        return edge_list

    def _update_growing_direction(self, path: List['Edge']):
        """
        Some edges of the circulation path can be split in the slicing process.
        The path then contains new edges for which growing direction information need to be set
        :param path:
        :return:
        """

        def _get_neighbor_direction(_edge, _path):
            # for _e in self.circulator.directions[level]:
            for _e in _path:
                if _e in self.circulator.directions[level] and parallel(_e.vector, _edge.vector):
                    return self.circulator.directions[level][_e]

        if self.plan.get_space_of_edge(path[0]):
            level = self.plan.get_space_of_edge(path[0]).floor.level
        else:
            level = self.plan.get_space_of_edge(path[0].pair).floor.level
        for e, edge in enumerate(path):
            if edge not in self.circulator.directions[level]:
                self.circulator.directions[level][edge] = _get_neighbor_direction(edge, path)

    def _update_path(self, path: List['Edge']):
        """
        Some edges of the circulation path can be split in the slicing process.
        The path then has to be updated with new resulting edges.
        For those new edges, a growing direction has to be set
        :param path:
        :return:
        """

        def _line_forward(_edge: 'Edge') -> List['Edge']:
            """
            returns edges aligned with e, contiguous, in forward direction
            :param _edge:
            :return:
            """
            output = []
            current = _edge
            while current:
                output.append(current)
                current = current.aligned_edge or current.continuous_edge
            return output[1:]

        def _repair_path(_start_edge: 'Edge', _end_edge: 'Edge'):
            """
            gets the list of edges aligned with _start_edge and ending with an edge linked to
            _end_edge
            :param _start_edge:
            :param _end_edge:
            :return:
            """
            line = _line_forward(_start_edge)
            _added_edges = []
            for _e in line:
                _added_edges.append(_e)
                if _e.end is _end_edge.start:
                    break
            else:
                assert _start_edge, "circulation path could not be repaired"

            return _added_edges

        if not path:
            return path

        repair = True
        while repair:
            for e, edge in enumerate(path[:-1]):
                if edge.end is not path[e + 1].start:
                    added_edges = _repair_path(edge, path[e + 1])
                    path[e + 1:e + 1] = added_edges
                    break
            else:
                repair = False

        self._update_growing_direction(path)

        return path

    def cut(self, path: List['Edge']) -> 'Corridor':
        """
        Cuts layers in the mesh around the circulation path defined by path.
        For each edge of the path, cut self.nb_layer layers with spacing equal to self.layer_width
        :param path: ordered list of vertices forming a circulation path
        :return:
        """

        path = self._update_path(path)
        if not path:
            return self

        if self.corridor_rules.ortho_cut:
            # mesh cut, orthogonal to edge path
            self._ortho_slice(path[0], start=True)
            self._ortho_slice(path[-1])
            path = self._update_path(path)

        if self.corridor_rules.layer_cut:
            # layer slices parallel to path edges
            for edge in path:
                self._layer_slice(edge)

        return self

    def _corner_fill(self):
        """
        Fills corridor corners
        -path corner edges are stored in self.corner_data
        -finds edges aligned with path corner edges and selects those that
        are along a corridor space
        -adds corridor space portions along those edges
        :return:
        """

        def _condition(e: 'Edge'):
            if (self.plan.get_space_of_edge(e)
                    and self.plan.get_space_of_edge(e).category.name is "circulation"):
                return True
            return False

        def _line_forward(e: 'Edge') -> List['Edge']:
            """
            returns edges aligned with e, contiguous, in forward direction
            :param e:
            :return:
            """
            output = []
            current = e
            while current:
                output.append(current)
                current = current.aligned_edge or current.continuous_edge
            return output[1:]

        for edge in self.corner_data:

            if self.plan.get_space_of_edge(edge):
                floor = self.plan.get_space_of_edge(edge).floor
            else:
                floor = self.plan.get_space_of_edge(edge.pair).floor

            line = []
            for line_edge in _line_forward(edge):
                if ((_condition(line_edge) or _condition(line_edge.pair))
                        and sum([l_e.length for l_e in line]) < self.corridor_rules.width):
                    line.append(line_edge)
                else:
                    break
            for line_edge in line:
                corridor_space = Space(self.plan, floor, category=SPACE_CATEGORIES['circulation'])
                self.add_corridor_portion(line_edge, self.corner_data[edge]["ccw"], corridor_space)
                self.add_corridor_portion(line_edge.pair, self.corner_data[edge]["cw"],
                                          corridor_space)
                corner_edge = edge if self.corner_data[edge]["ccw"] > 0 else edge.pair
                space_corner = self.plan.get_space_of_edge(corner_edge)
                if not space_corner or not corridor_space:
                    continue
                if not space_corner.category.name == "circulation" and len(
                        list(space_corner.faces)) < 2:  # do not remove the space
                    continue
                if list([e for e in space_corner.edges if
                         e.pair.face and corridor_space.has_face(e.pair.face)]):
                    # merge if spaces are adjacent
                    corridor_space.merge(space_corner)

    def grow(self, path: List['Edge']) -> 'Corridor':
        """
        -Grows corridor spaces around the circulation path defined by path
        -Each straight corridor portion is treated separately, corners at this stage may not
        be properly treated
        -Fills corridor corners
        Merge built corridor spaces when they are adjacent
        :param path: ordered list of vertices forming a circulation path
        :return:
        """

        path = self._update_path(path)

        self._path_growth(path)

        self._corner_fill()

        if self.corridor_rules.merging:
            self._corridor_merge()

        return self

    def _corridor_merge(self):
        """
        merges corridor spaces when they are adjacent
        :return:
        """

        def merging(spaces: List['Space']) -> bool:
            """
            iterative merge attempt of list elements with following elements in the list
            :param spaces:
            :return:
            """
            count = 0
            merge = False
            while count < len(spaces) - 1:
                for space in spaces[count + 1:]:
                    if spaces[count].adjacent_to(space):
                        spaces.remove(space)
                        spaces[count].merge(space)
                        merge = True
                        break
                else:
                    count += 1
            return merge

        corridor_spaces = [space for space in self.plan.spaces if
                           space.category.name is "circulation"]

        fusion = True
        while fusion:
            fusion = merging(corridor_spaces)

    def _path_growth(self, path: List['Edge']):
        """
        Circulation path defined by path is decomposed into its straight portions
        A corridor space is grown around each portion
        :param path: ordered list of contiguous edges forming a circulation path
        :return:
        """

        edge_lines = self._get_straight_parts(path)
        corridor_spaces = []
        for edge_line in edge_lines:
            # created_space = self._straight_path_growth(edge_line)
            created_space = self.growth_method(self, edge_line)
            # created_space = self._straight_path_growth_directionnal(edge_line)
            adjacent_corridor_space = [sp for sp in corridor_spaces if
                                       sp.adjacent_to(created_space)]

            if adjacent_corridor_space and self.corridor_rules.merging:
                # if adjacent_corridor_space:
                adjacent_corridor_space[0].merge(created_space)
            else:
                corridor_spaces.append(created_space)

    @staticmethod
    def _get_straight_parts(path: List['Edge']) -> List[List['Edge']]:
        """
        decomposes the path into its straight sub-parts
        :param path: ordered list of contiguous edges forming a circulation path
        :return:
        """
        edge_lines = []
        edge_ini = path[0]
        l = []
        for e in path:
            if not parallel(edge_ini.vector, e.vector):
                edge_lines.append(l)
                edge_ini = e
                l = [e]
            else:
                l.append(e)
        edge_lines.append(l)
        return edge_lines

    def get_parallel_layers_edges(self, edge: 'Edge', width: 'float') -> Tuple['List', 'List']:
        """
        Returns
        *successive layer edges defined as
            -being parallel to edge
            -in vertical direction from edge
            -with distance to edge less than width
        *list of rounded distances from edge to the layer edges. NB : distances are rounded so that
        edges on a straight path have consistant distances to their respective layers
        :param edge:
        :param width:
        :return:
        """

        def _layer_condition(layer_edge: 'Edge'):
            if not layer_edge.face:
                return False
            if not self.plan.get_space_of_edge(layer_edge).category.mutable:
                return False
            if self.plan.get_linear(layer_edge):
                return False
            if self.plan.get_linear(layer_edge.pair):
                return False
            return True

        layer_edges = []
        next_layer = True
        dist = [0]
        start_edge = edge
        if not _layer_condition(start_edge):
            return dist, layer_edges
        while next_layer:
            for e in start_edge.face.edges:
                angle = ccw_angle(e.normal, start_edge.normal)
                angle = angle - 180 * (angle > 180 + EPSILON)

                dist_tmp = e.start.distance_to(edge.end)
                if (pseudo_equal(angle, 180, 10)
                        and dist_tmp < width + 2 * EPSILON
                        and _layer_condition(e)):
                    dist.append(int(round(dist_tmp / 5)) * 5 + 5)  # rounding
                    start_edge = e.pair
                    layer_edges.append(e)
                    if not start_edge.face:
                        next_layer = False
                    break
            else:
                next_layer = False
        return dist, layer_edges

    def add_corridor_portion(self, edge: 'Edge', width: float, corridor_space: 'Space'):
        """
        Builds a corridor space : starts with edge face and iteratively adds faces
        in normal direction to edge until the corridor space width reaches the objective
        :param edge:
        :param width:
        :param corridor_space:
        :return:
        """

        def _space_totally_overlapped(_level: int, _face: 'Face') -> bool:
            # checks if the space that contained _face before corridor propagation
            # will be completely overlapped by corridors if _face is removed from it
            for group_face in self.grouped_faces[_level]:
                if _face in group_face:
                    for f in group_face:
                        if f is _face:
                            continue
                        if not self.plan.get_space_of_face(f).category.name == "circulation":
                            # not all faces of group_face are in corridors
                            return False
            return True

        layer_edges = self.get_parallel_layers_edges(edge, width)[1]

        for layer_edge in layer_edges:
            sp = self.plan.get_space_of_edge(layer_edge)
            if not sp.category.name == "circulation":
                # ensures a corridor does not totally overlapp a space that was present before
                # corridor propagation
                # NB : a space sp_0 can be cut by corridor propagation, leading so sp_1 and sp_2
                # we authorize sp_1 or sp2 to be overlapped by a corridor, but not both
                if len(list(sp.faces)) == 1:
                    if _space_totally_overlapped(sp.floor.level, sp.face):
                        break
                corridor_space.add_face(layer_edge.face)
                sp.remove_face(layer_edge.face)

    def _ortho_slice(self, edge: 'Edge', start: bool = False):
        """
        cut mesh orthogonally to the edge, at its start (if start) or end
        :param edge:
        :param start:
        :return :
        """

        vertex = edge.start if start else edge.end
        # cuts on both sides
        self._recursive_cut(edge, vertex)


    def _layer_slice(self, edge: 'Edge'):
        """
        cut mesh in parallel to the edge, self.nb_cut layers are cut,
        spaced from self.layer_width apart
        :param edge:
        :return :
        """

        def _get_containing_face(vertex):
            # gets the face in which the vertex is lying
            # for better performance, try faces ordered by their distance to vertex
            faces = reduce(lambda a, b: a + b, [list(space.faces) for space in self.plan.spaces])
            faces = sorted(faces, key=lambda x: x.edge.start.distance_to(vertex))

            # gets the face in which the vertex is lying
            for face in faces:
                if face.as_sp.contains(vertex.as_sp):
                    return face
            return None

        def _cut_condition(e):
            # condition to satisfy for edge cutting
            if not e.face or not self.plan.get_space_of_edge(e).mutable:
                return False
            return True

        def _slice(start_point, coeff: float) -> bool:
            """
            Slicing process :
            -start_point is moved in edge normal direction with amplitude coeff
            -The resulting point: slice_point, is projected in the direction edge.vector
            -a recursive cut is applied from the projection point in the direction edge.vector
            :param start_point:
            :param coeff:
            :return:
            """
            slice_point = move_point(start_point, edge.normal,
                                     coeff * self.corridor_rules.layer_width)
            slice_vertex = Vertex(mesh=edge.mesh, x=slice_point[0], y=slice_point[1])
            face = _get_containing_face(slice_vertex)
            if face and self.plan.get_space_of_edge(face.edge).mutable:
                out = slice_vertex.project_point(face, edge.unit_vector)
                if not out:
                    slice_vertex.remove_from_mesh()
                    return False
                intersection_vertex = out[0]
                edge_to_cut = out[1]
                self._recursive_cut(edge_to_cut, intersection_vertex)
                if not intersection_vertex.edge:
                    # cleaning
                    intersection_vertex.remove_from_mesh()
                # cleaning
                slice_vertex.remove_from_mesh()
            else:
                # cleaning
                slice_vertex.remove_from_mesh()
                return False
            return True

        def _slice_loop(e: 'Edge', ccw: bool = True):
            """
            successive mesh slices around edge e
            process :
            -starts from the edge middle (start_point), and moves orthogonally, ccw or cw
            -moves iteratively start_point with moving step = self.layer_width
            -cuts the mesh from the moving point, in parallel to e
            :param e:
            :param ccw:
            :return:
            """
            if not _cut_condition(e):
                return

            start_point = move_point([edge.start.x, edge.start.y], edge.unit_vector,
                                     edge.length / 2)
            sign = 1 if ccw else -1
            for s in range(1, abs(self.corridor_rules.nb_layer)):
                sl = _slice(start_point, sign * s)
                if not sl:
                    break

        _slice_loop(edge.pair, ccw=False)
        _slice_loop(edge, ccw=True)

    def _recursive_cut(self, edge: 'Edge', vertex: 'Vertex'):
        """
        Recursively cut the mesh from vertex, orthogonally to edge
        :param edge:
        :param vertex:
        :return:
        """
        space_ini = self.plan.get_space_of_edge(edge)

        # def _projects_on_linear(v: 'Vertex', direction_edge: 'Edge') -> bool:
        #     """
        #     returns true if v projection in a direction normal to edge cuts a linear
        #     :param v:
        #     :param direction_edge:
        #     :return:
        #     """
        #
        #     if not direction_edge.face.as_sp.intersects(v.as_sp):
        #         # TODO : this check should not be necessary - to be investigated
        #         return False
        #     out = v.project_point(direction_edge.face, direction_edge.normal)
        #
        #     if out:
        #         intersect_vertex_next = out[0]
        #         next_cut_edge = out[1]
        #         for e in self.plan.get_space_of_edge(next_cut_edge).edges:
        #             linear = self.plan.get_linear(e)
        #             if linear and (
        #                     linear.has_edge(next_cut_edge) or linear.has_edge(
        #                 next_cut_edge.next)):
        #                 intersect_vertex_next.remove_from_mesh()
        #                 return True
        #         intersect_vertex_next.remove_from_mesh()
        #     return False

        def _start_cut_conditions(e: 'Edge'):
            """
            :param e:
            :return:
            """
            if not e.face:
                return False

            # if _projects_on_linear(v, e):
            #    return False

            # if self.plan.get_linear(e):
            #    return False

            if self.plan.get_space_of_edge(e) and not self.plan.get_space_of_edge(e).mutable:
                return False

            return True

        def callback(new_edges: Optional[Tuple[Edge, Edge]]) -> bool:
            """
            Callback to insure space consistency
            Will stop the cut if it returns True
            :param new_edges: Tuple of the new edges created by the cut
            """
            start_edge, end_edge, new_face = new_edges
            sp = self.plan.get_space_of_edge(end_edge)
            # add the created face to the space
            if new_face is not None:
                sp.add_face_id(new_face.id)
            if not self.plan.get_space_of_edge(end_edge.pair):
                return True
            if self.plan.get_space_of_edge(end_edge.pair) and not self.plan.get_space_of_edge(
                    end_edge.pair).mutable:
                return True
            # if end_edge.pair and end_edge.pair.face:
            #    if _projects_on_linear(end_edge.pair.end, end_edge.pair):
            #        return True

            return False

        if (not space_ini
                # or not space_ini.mutable
                or not vertex.mesh):
            return

        if _start_cut_conditions(edge):
            edge.recursive_cut(vertex, max_length=self.corridor_rules.recursive_cut_length,
                               callback=callback)

        if not vertex.mesh:
            return

        if _start_cut_conditions(edge.pair):
            edge.pair.recursive_cut(vertex, max_length=self.corridor_rules.recursive_cut_length,
                                    callback=callback)


# growth methods
def straight_path_growth_directionnal(corridor: 'Corridor', edge_line: List['Edge']) -> 'Space':
    """
    Builds a corridor by growing a space around the line
    -get the growing direction of the line
    -grows the corridor on the growing side
    :param corridor:
    :param edge_line:
    :return:
    """
    if corridor.plan.get_space_of_edge(edge_line[0]):
        floor = corridor.plan.get_space_of_edge(edge_line[0]).floor
    else:
        floor = corridor.plan.get_space_of_edge(edge_line[0].pair).floor

    level = floor.level

    corridor_space = Space(corridor.plan, floor, category=SPACE_CATEGORIES['circulation'])

    growing_direction = corridor.circulator.directions[level][edge_line[0]]
    for e, edge in enumerate(edge_line):
        support_edge = edge if growing_direction > 0 else edge.pair
        corridor.add_corridor_portion(support_edge, corridor.corridor_rules.width,
                                      corridor_space)
        if e == len(edge_line) - 1:
            # info stored for corner filling
            width_ccw = corridor.corridor_rules.width if growing_direction > 0 else 0
            width_cw = corridor.corridor_rules.width if growing_direction < 0 else 0
            corridor.corner_data[edge] = {"cw": width_cw, "ccw": width_ccw}
    return corridor_space


def straight_path_growth_directionnal_no_cut(corridor: 'Corridor', edge_line: List['Edge']) -> 'Space':
    """
    Builds a corridor by growing a space around the line
    -get the growing direction of the line
    -grows the corridor on the growing side
    :param corridor:
    :param edge_line:
    :return:
    """

    if corridor.plan.get_space_of_edge(edge_line[0]):
        floor = corridor.plan.get_space_of_edge(edge_line[0]).floor
    else:
        floor = corridor.plan.get_space_of_edge(edge_line[0].pair).floor

    level = floor.level

    corridor_space = Space(corridor.plan, floor, category=SPACE_CATEGORIES['circulation'])

    growing_direction = corridor.circulator.directions[level][edge_line[0]]
    for e, edge in enumerate(edge_line):
        support_edge = edge if growing_direction > 0 else edge.pair
        corridor.add_corridor_portion(support_edge, corridor.corridor_rules.width,
                                      corridor_space)
        if e == len(edge_line) - 1:
            # info stored for corner filling
            width_ccw = corridor.corridor_rules.width if growing_direction > 0 else 0
            width_cw = corridor.corridor_rules.width if growing_direction < 0 else 0
            corridor.corner_data[edge] = {"cw": width_cw, "ccw": width_ccw}
    return corridor_space


def straight_path_growth(corridor: 'Corridor', edge_line: List['Edge']) -> 'Space':
    """
    Builds a corridor by growing a space around the line
    Strategy :
    -for each edge of edge_line identify the layers in vertical directions : cw and ccw
    -for each edge edge_i, deduce the maximum width_i the corridor can have on the portion
    around edge_i in cw(resp ccw) direction
    -the corridor in cw (resp ccw) direction has a maximum width equal to min_i(width_i)
    -grows the corridor alternatively on each side while
        *a layer is available
        *maximum corridor width has not been reached
    :param corridor:
    :param edge_line: straight circulation path
    :return: built corridor space
    """

    def _lists_intersection(l: List[List]) -> List:
        # returns a sorted list containing elements that are in every lists of l
        intersect = set(l[0])
        for s in l[1:]:
            intersect.intersection_update(s)
        intersect = list(intersect)
        intersect.sort()
        return intersect

    def _get_layers_width(ccw=True) -> List:
        # returns the list of layers' width on ccw (resp cw) side of the path
        portions_width = []
        for line_edge in edge_line:
            start_edge = line_edge if ccw else line_edge.pair
            portion_width = \
                corridor.get_parallel_layers_edges(start_edge, corridor.corridor_rules.width)[0]
            portions_width.append(portion_width)
        return _lists_intersection(portions_width)

    width_ccw_list = _get_layers_width()
    width_cw_list = _get_layers_width(ccw=False)

    # the corridor is grown on each side while
    #  -growth is possible and corridor width is
    #  -under self.corridor_rules["width"]

    width_ccw = width_ccw_list[-1]
    width_cw = width_cw_list[-1]
    count_ccw = len(width_ccw_list) - 1
    count_cw = len(width_cw_list) - 1
    while width_ccw + width_cw > corridor.corridor_rules.width + EPSILON:
        if width_ccw > width_cw:
            count_ccw -= 1
        else:
            count_cw -= 1
        width_ccw = width_ccw_list[count_ccw]
        width_cw = width_cw_list[count_cw]

    corridor_space = Space(corridor.plan, corridor.plan.floor,
                           category=SPACE_CATEGORIES['circulation'])
    for e, edge in enumerate(edge_line):
        corridor.add_corridor_portion(edge, width_ccw, corridor_space)
        corridor.add_corridor_portion(edge.pair, width_cw, corridor_space)
        if e == len(edge_line) - 1:
            # info stored for corner filling
            corridor.corner_data[edge] = {"cw": width_cw, "ccw": width_ccw}
    return corridor_space


# corridor rules
no_cut_rules = CorridorRules(penetration=True, layer_cut=False, ortho_cut=False, merging=False,
                             width=130, penetration_length=130)
coarse_cut_rules = CorridorRules(penetration=True, layer_cut=True, ortho_cut=True, merging=True)
fine_cut_rules = CorridorRules(penetration=True, layer_cut=True, ortho_cut=True, nb_layer=5,
                               layer_width=25,
                               merging=True)

CORRIDOR_BUILDING_RULES = {
    "no_cut": {
        "corridor_rules": no_cut_rules,
        "growth_method": straight_path_growth_directionnal
    },
    "coarse": {
        "corridor_rules": coarse_cut_rules,
        "growth_method": straight_path_growth_directionnal
    },
    "fine": {
        "corridor_rules": fine_cut_rules,
        "growth_method": straight_path_growth
    }
}

if __name__ == '__main__':
    import argparse

    #logging.getLogger().setLevel(logging.DEBUG)

    parser = argparse.ArgumentParser()
    parser.add_argument("-p", "--plan_index", help="choose plan index",
                        default=1)

    args = parser.parse_args()
    plan_index = int(args.plan_index)

    plan_name = None
    if plan_index < 10:
        plan_name = '00' + str(plan_index) + ".json"
    elif 10 <= plan_index < 100:
        plan_name = '0' + str(plan_index) + ".json"


    def get_plan(input_file: str = "001.json") -> Tuple['Plan', 'Specification']:

        import libs.inout.reader as reader
        import libs.inout.writer as writer
        from libs.space_planner.space_planner import SPACE_PLANNERS
        from libs.inout.reader import DEFAULT_PLANS_OUTPUT_FOLDER

        folder = DEFAULT_PLANS_OUTPUT_FOLDER

        spec_file_name = input_file[:-5] + "_setup0"
        plan_file_name = input_file

        try:
            new_serialized_data = reader.get_plan_from_json(input_file)
            plan = Plan(input_file[:-5]).deserialize(new_serialized_data)
            spec_dict = reader.get_json_from_file(spec_file_name + ".json",
                                                  folder)
            spec = reader.create_specification_from_data(spec_dict, "new")
            spec.plan = plan
            return plan, spec

        except FileNotFoundError:
            plan = reader.create_plan_from_file(input_file)
            spec = reader.create_specification_from_file(input_file[:-5] + "_setup0" + ".json")

            GRIDS["002"].apply_to(plan)
            # GRIDS['optimal_finer_grid'].apply_to(plan)
            SEEDERS["directional_seeder"].apply_to(plan)
            spec.plan = plan

            space_planner = SPACE_PLANNERS["standard_space_planner"]
            best_solutions = space_planner.apply_to(spec, 3)

            new_spec = space_planner.spec

            if best_solutions:
                solution = best_solutions[0]
                plan = solution.spec.plan
                new_spec.plan = plan
                writer.save_plan_as_json(plan.serialize(), plan_file_name)
                writer.save_as_json(new_spec.serialize(), folder, spec_file_name + ".json")
                return plan, new_spec
            else:
                logging.info("No solution for this plan")


    def main(input_file: str):

        # TODO : à reprendre
        # * 61 : wrong corridor shape

        out = get_plan(input_file)
        plan = out[0]
        spec = out[1]
        plan.name = input_file[:-5]

        # corridor = Corridor(layer_width=25, nb_layer=5)

        corridor = Corridor(corridor_rules=CORRIDOR_BUILDING_RULES["no_cut"]["corridor_rules"],
                            growth_method=CORRIDOR_BUILDING_RULES["no_cut"]["growth_method"])
        corridor.apply_to(plan, spec=spec)

        plan.check()

        plan.name = "corridor_" + plan.name


    plan_name = "050.json"
    main(input_file=plan_name)<|MERGE_RESOLUTION|>--- conflicted
+++ resolved
@@ -80,23 +80,14 @@
         self.corner_data = {}
         self.grouped_faces = {}
 
-<<<<<<< HEAD
-    def apply_to(self, plan: 'Plan', spec: 'Specification'):
-=======
-    def apply_to(self, solution: 'Solution', show: bool = False):
->>>>>>> d86614f3
+    def apply_to(self, solution: 'Solution'):
         """
         Runs the corridor
         -creates a circulator and determines circulation paths in the plan
         -refines the mesh around those paths
         -grows corridor spaces around those paths
-<<<<<<< HEAD
         :param plan:
         :param spec:
-=======
-        :param solution
-        :param show: whether to display a real-time visualization of the corridor
->>>>>>> d86614f3
         :return:
         """
         self._clear()
