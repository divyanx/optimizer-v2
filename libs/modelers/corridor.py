import logging
from typing import Optional, Tuple, Dict, List

import matplotlib.pyplot as plt
from functools import reduce

from libs.modelers.grid import GRIDS
from libs.modelers.seed import SEEDERS
from libs.plan.plan import Plan, Space, Edge, Vertex
from libs.space_planner.circulation import Circulator, COST_RULES
from libs.plan.category import SPACE_CATEGORIES
from libs.io.plot import Plot
from libs.utils.geometry import (
    ccw_angle,
    pseudo_equal,
    move_point,
    direction_vector,
    parallel
)

EPSILON = 1


# TODO LIST:
# -remove angle measure and add global epsilon
# -deal with one vertex path
# -cut slices orthogonally to start and final edges if needed by the refiner
# -for now corridor is grown on each side of a path as long as growth is possible,
#  other growing strategies could be implemented :
#   *grow on bigger rooms,
#   *grow so as to minimize the number of corners...


class Corridor:
    """
    Corridor Class

    Class to build circulation spaces between every isolated room space of the plan.

    If a plot is given to the corridor, it will use it to display in real time the changes occurring
    on the plan.
    """

    def __init__(self,
                 corridor_rules: Dict = None,
                 circulation_cost_rules: Dict = COST_RULES,
                 plot: Optional['Plot'] = None
                 ):

        self.corridor_rules = corridor_rules
        self.circulation_cost_rules = circulation_cost_rules
        self.plot = plot
        self.plan: Plan = None
        self.circulator: Circulator = None
        self.corner_data: Dict = None

    def _clear(self):
        self.plan = None
        self.circulator = None
        self.paths = []
        self.corner_data = {}

    def apply_to(self, plan: 'Plan', show: bool = False):
        """
        Runs the corridor
        -creates a circulator and determines circulation paths in the plan
        -refines the mesh around those paths
        -grows corridor spaces around those paths
        :param plan:
        :param show: whether to display a real-time visualization of the corridor
        :return:
        """
        self._clear()
        self.plan = plan

        # computes circulation paths and stores them
        self.circulator = Circulator(plan=plan, cost_rules=self.circulation_cost_rules)
        self.circulator.connect()
        #self.circulator.plot()

        for level in self.circulator.connecting_paths:
            vertex_paths = self.circulator.connecting_paths[level]
            for vertex_path in vertex_paths:
                if len(vertex_path) > 1:  # TODO : deal with one vertice path
                    vertex_path = self._add_penetration_vertices(vertex_path)
                    self.paths.append(vertex_path)

        # Real time plot updates
        if show:
            self._initialize_plot()

        # Refines the mesh around the circulation paths and grow corridor spaces around
        for path in self.paths:
            self.cut(path, show).grow(path, show)

    def _add_penetration_vertices(self, vertex_list: List['Vertex']):
        """
        Possibly adds vertices at the beginning and end of the path
        to account for corridor penetration within the room.
        A path has to penetrate a room if following conditions are satisfied
            -it extends on the room border, not inside the room space
            -it is not on the plan border
            -it is not along a load bearing wall
        When penetration conditions are satisfied, the penetration shall have a length equal to
        penetration_length
        :param List['Vertex']: ordered list of vertices forming a circulation path
        :return:
        """

        penetration_length = self.corridor_rules["penetration_length"]

        def _penetration_condition(edge: 'Edge') -> bool:
            """
            Determines if the edge is added to the path
            :param edge:
            :return:
            """
            if self.plan.get_space_of_edge(edge) is self.plan.get_space_of_edge(edge.pair):
                # edge not on space border
                return False
            if not edge.face or not edge.pair.face:
                # edge on the plan border
                return False
            cat = ["loadBearingWall", "duct"]
            if (self.plan.get_space_of_edge(edge).category.name in cat
                    or self.plan.get_space_of_edge(edge.pair).category.name in cat):
                # edge along a non mutable space among cat
                return False
            return True

        def _add_vertices(vert_list: List['Vertex'], start=True):
            """
            Adds vertices to the list, at the beginning (if start) or end if
            penetration condition are satisfied until penetration length is reached
            :param vert_list: ordered list of vertices forming a circulation path
            :param start:
            :return:
            """
            edge_list = self._get_edge_path(vert_list)

            l = 0  # penetration length
            continue_penetration = True
            while l < penetration_length and continue_penetration:
                limit_edge = edge_list[0].pair if start else edge_list[-1]
                limit_vertex = limit_edge.end
                penetration_edges = [edge for edge in limit_vertex.edges if
                                     edge.face and edge.pair.face]
                for edge in penetration_edges:
                    if parallel(edge.vector, limit_edge.vector) and _penetration_condition(edge):
                        penetration_edge = edge
                        if l + penetration_edge.length > penetration_length:
                            # splits penetration edge to get proper penetration length
                            coeff = (penetration_length - l) / penetration_edge.length
                            if penetration_edge.length * coeff < 2:
                                # snapping exception
                                added_vertex = penetration_edge.start
                            else:
                                penetration_edge.split_barycenter(coeff=coeff)
                                added_vertex = penetration_edge.end
                            l = penetration_length
                        else:
                            edge_list = [penetration_edge.pair] + edge_list if start \
                                else edge_list + [penetration_edge]
                            added_vertex = penetration_edge.end
                            l += penetration_edge.length
                        if added_vertex not in vert_list:
                            vert_list = [added_vertex] + vert_list if start else vert_list + [
                                added_vertex]
                        break
                else:
                    continue_penetration = False

            return vert_list

        vertex_list = _add_vertices(vertex_list)
        vertex_list = _add_vertices(vertex_list, start=False)

        self.plan.update_from_mesh()
        self.plan.simplify()

        return vertex_list

    @staticmethod
    def _get_edge_path(vertex_path: List['Vertex']) -> List['Edge']:
        """
        From a list of vertices forming a path, generates the list of contiguous edges following
        the path
        :param vertex_path: ordered list of vertices forming a circulation path
        :return: ordered list of contiguous edges forming a circulation path
        """
        edge_path = []

        for v, vertex in enumerate(vertex_path[:-1]):
            ref_dir = direction_vector((vertex.x, vertex.y),
                                       (vertex_path[v + 1].x, vertex_path[v + 1].y))
            edge = None
            vert_end = vertex
            while not edge or (vert_end is not vertex_path[v + 1]):
                for edge in vert_end.edges:
                    dir_e = edge.unit_vector
                    if parallel(ref_dir, dir_e):
                        edge_path.append(edge)
                        vert_end = edge.end
                        break

        return edge_path

    def cut(self, path: List['Vertex'], show: bool = False) -> 'Corridor':
        """
        Cuts layers in the mesh around the circulation path defined by path.
        For each edge of the path, cut self.nb_layer layers with spacing equal to self.layer_width
        :param path: ordered list of vertices forming a circulation path
        :param show:
        :return:
        """
        if show:
            self._initialize_plot()

        edge_path = self._get_edge_path(path)

        # layer slices parallel to path edges
        for edge in edge_path:
            self._layer_slice(edge, show)

        edge_path = self._get_edge_path(path)

        # mesh cut, orthogonal to edge path
        for edge in edge_path:
            self._ortho_slice(edge, start=True, show=show)
        self._ortho_slice(edge_path[-1], show=show)

        return self

    def _corner_fill(self, show: bool = False):
        """
        Fills corridor corners
        -path corner edges are stored in self.corner_data
        -finds edges aligned with path corner edges and selects those that
        are along a corridor space
        -adds corridor space portions along those edges
        :param show:
        :return:
        """

        def _condition(e: 'Edge'):
            if (self.plan.get_space_of_edge(e)
                    and self.plan.get_space_of_edge(e).category.name is "circulation"):
                return True
            return False

        def _line_forward(e: 'Edge') -> List['Edge']:
            """
            returns edges aligned with e, contiguous, in forward direction
            :param e:
            :return:
            """
            output = []
            current = e
            while current:
                output.append(current)
                current = current.aligned_edge or current.continuous_edge
            return output[1:]

        for edge in self.corner_data:
            corridor_space = Space(self.plan, self.plan.floor,
                                   category=SPACE_CATEGORIES['circulation'])
            line = []
            for e in _line_forward(edge):
                if _condition(e) or _condition(e.pair):
                    line.append(e)
                else:
                    break
            for e in line:
                self._add_corridor_portion(e, self.corner_data[edge]["ccw"], corridor_space,
                                           show)
                self._add_corridor_portion(e.pair, self.corner_data[edge]["cw"], corridor_space,
                                           show)

    def grow(self, path: List['Vertex'], show: bool = False) -> 'Corridor':
        """
        -Grows corridor spaces around the circulation path defined by path
        -Each straight corridor portion is treated separately, corners at this stage may not
        be properly treated
        -Fills corridor corners
        Merge built corridor spaces when they are adjacent
        :param path: ordered list of vertices forming a circulation path
        :param show:
        :return:
        """
        if show:
            self._initialize_plot()

        edge_path = self._get_edge_path(path)

        self._path_growth(edge_path, show)

        self._corner_fill(show)

        self._corridor_merge()

        return self

    def _corridor_merge(self):
        """
        merges corridor spaces when they are adjacent
        :return:
        """

        def merging(spaces: List['Space']) -> bool:
            """
            iterative merge attempt of list elements with following elements in the list
            :param spaces:
            :return:
            """
            count = 0
            merge = False
            while count < len(spaces) - 1:
                for space in spaces[count + 1:]:
                    if spaces[count].adjacent_to(space):
                        spaces.remove(space)
                        spaces[count].merge(space)
                        merge = True
                        break
                else:
                    count += 1
            return merge

        corridor_spaces = [space for space in self.plan.spaces if
                           space.category.name is "circulation"]

        fusion = True
        while fusion:
            fusion = merging(corridor_spaces)

    def _path_growth(self, edge_path: List['Edge'], show: bool = False):
        """
        Circulation path defined by edge_path is decomposed into its straight portions
        A corridor space is grown around each portion
        :param edge_path: ordered list of contiguous edges forming a circulation path
        :param show: ordered list of contiguous edges forming a circulation path
        :return:
        """

        edge_lines = self._get_straight_parts(edge_path)
        corridor_spaces = []
        for edge_line in edge_lines:
            created_space = self._straight_path_growth(edge_line, show)
            adjacent_corridor_space = [sp for sp in corridor_spaces if
                                       sp.adjacent_to(created_space)]

            if adjacent_corridor_space:
                adjacent_corridor_space[0].merge(created_space)
            else:
                corridor_spaces.append(created_space)

    @staticmethod
    def _get_straight_parts(edge_path: List['Edge']) -> List[List['Edge']]:
        """
        decomposes the path into its straight sub-parts
        :param edge_path: ordered list of contiguous edges forming a circulation path
        :return:
        """
        edge_lines = []
        edge_ini = edge_path[0]
        l = []
        for e in edge_path:
            if not parallel(edge_ini.vector, e.vector):
                edge_lines.append(l)
                edge_ini = e
                l = [e]
            else:
                l.append(e)
        edge_lines.append(l)
        return edge_lines

    def _straight_path_growth(self, edge_line: List['Edge'], show: bool = False) -> 'Space':
        """
        Builds a corridor by growing a space around the line
        Strategy :
        -for each edge of edge_line identify the layers in vertical directions : cw and ccw
        -for each edge edge_i, deduce the maximum width_i the corridor can have on the portion
        around edge_i in cw(resp ccw) direction
        -the corridor in cw (resp ccw) direction has a maximum width equal to min_i(width_i)
        -grows the corridor alternatively on each side while
            *a layer is available
            *maximum corridor width has not been reached
        :param edge_line: straight circulation path
        :param show:
        :return: built corridor space
        """

        def _get_width(ccw=True) -> float:
            # returns the maximum expansion on ccw (resp cw) side of the path
            portions_width = []
            for e in edge_line:
                start_edge = e if ccw else e.pair
                portion_width = \
                    self._get_parallel_layers_edges(start_edge, self.corridor_rules["width"])[0]
                portions_width.append(portion_width)
            width = 0 if not portions_width else min(portions_width)
            return width

        width_ccw = _get_width()
        width_cw = _get_width(ccw=False)

        # the corridor is grown on each side while
        #  -growth is possible and corridor width is
        #  -under self.corridor_rules["width"]
        narrow_step = self.corridor_rules["layer_width"]
        while width_ccw + width_cw > self.corridor_rules["width"] + EPSILON:
            if width_ccw + width_cw - self.corridor_rules["layer_width"] < self.corridor_rules[
                "width"]:
                narrow_step = width_ccw + width_cw - self.corridor_rules["width"]
            if width_ccw > width_cw:
                width_ccw -= narrow_step
            else:
                width_cw -= narrow_step

        corridor_space = Space(self.plan, self.plan.floor, category=SPACE_CATEGORIES['circulation'])
        for e, edge in enumerate(edge_line):
            self._add_corridor_portion(edge, width_ccw, corridor_space, show)
            self._add_corridor_portion(edge.pair, width_cw, corridor_space, show)
            if e == len(edge_line) - 1:
                # info stored for corner filling
                self.corner_data[edge] = {"cw": width_cw, "ccw": width_ccw}
        return corridor_space

    def _get_parallel_layers_edges(self, edge: 'Edge', width: 'float') -> Tuple[float, 'List']:
        """
        Returns
        *successive layer edges defined as
            -being parallel to edge
            -in vertical direction from edge
            -with distance to edge less than width
        *distance from edge to the last layer edge
        :param edge:
        :param width:
        :return:
        """

        def _layer_condition(layer_edge: 'Edge'):
            if not layer_edge.face:
                return False
            if not self.plan.get_space_of_edge(layer_edge).category.mutable:
                return False
            if self.plan.get_linear(layer_edge):
                return False
            if self.plan.get_linear(layer_edge.pair):
                return False
            return True

        layer_edges = []
        next_layer = True
        dist = 0
        start_edge = edge
        if not _layer_condition(start_edge):
            return dist, layer_edges
        while next_layer:
            for e in start_edge.face.edges:
                angle = ccw_angle(e.normal, start_edge.normal)
                angle = angle - 180 * (angle > 180)

                dist_tmp = e.start.distance_to(edge.end)
                if (pseudo_equal(angle, 180, 10)
                        and dist_tmp < width + 2 * EPSILON
                        and _layer_condition(e)):
                    dist = dist_tmp
                    start_edge = e.pair
                    layer_edges.append(e)
                    if not start_edge.face:
                        next_layer = False
                    break
            else:
                next_layer = False
        return dist, layer_edges

    def _add_corridor_portion(self, edge: 'Edge', width: float, corridor_space: 'Space',
                              show: bool = False):
        """
        Builds a corridor space : starts with edge face and iteratively adds faces
        in normal direction to edge until the corridor space width reaches the objective
        :param edge:
        :param width:
        :param corridor_space:
        :param show:
        :return:
        """
        layer_edges = self._get_parallel_layers_edges(edge, width)[1]
        for layer_edge in layer_edges:
            sp = self.plan.get_space_of_edge(layer_edge)
            if not sp.category.name == "circulation":
                corridor_space.add_face(layer_edge.face)
                sp.remove_face(layer_edge.face)
                if show:
                    self.plot.update([sp, corridor_space])

    def _ortho_slice(self, edge: 'Edge', start: bool = False, show: bool = False):
        """
        cut mesh orthogonally to the edge, at its start (if start) or end
        :param edge:
        :param start:
        :param show:
        :return :
        """

        vertex = edge.start if start else edge.end
        # cuts on both sides
        self._recursive_cut(edge, vertex)

        if show:
            self.plot.update_faces([sp for sp in self.plan.spaces])

    def _layer_slice(self, edge: 'Edge', show: bool = False):
        """
        cut mesh in parallel to the edge, self.nb_cut layers are cut,
        spaced from self.layer_width apart
        :param edge:
        :param show:
        :return :
        """

        def _get_containing_face(vertex):
            # gets the face in which the vertex is lying
            # for better performance, try faces ordered by their distance to vertex
            faces = reduce(lambda a, b: a + b, [list(space.faces) for space in self.plan.spaces])
            faces = sorted(faces, key=lambda x: x.edge.start.distance_to(vertex))

            # gets the face in which the vertex is lying
            for face in faces:
                if face.as_sp.contains(vertex.as_sp):
                    return face
            return None

        def _cut_condition(e):
            # condition to satisfy for edge cutting
            if not e.face or not self.plan.get_space_of_edge(e).mutable:
                return False
            return True

        def _slice(start_point, coeff: float) -> bool:
            """
            Slicing process :
            -start_point is moved in edge normal direction with amplitude coeff
            -The resulting point: slice_point, is projected in the direction edge.vector
            -a recursive cut is applied from the projection point in the direction edge.vector
            :param start_point:
            :param coeff:
            :return:
            """
            slice_point = move_point(start_point, edge.normal,
                                     coeff * self.corridor_rules["layer_width"])
            slice_vertex = Vertex(mesh=edge.mesh, x=slice_point[0], y=slice_point[1])
            face = _get_containing_face(slice_vertex)
            if face and self.plan.get_space_of_edge(face.edge).mutable:
                out = slice_vertex.project_point(face, edge.unit_vector)
                if not out:
                    slice_vertex.remove_from_mesh()
                    return False
                intersection_vertex = out[0]
                edge_to_cut = out[1]
                self._recursive_cut(edge_to_cut, intersection_vertex)
                if not intersection_vertex.edge:
                    # cleaning
                    intersection_vertex.remove_from_mesh()
                # cleaning
                slice_vertex.remove_from_mesh()
                if show:
                    self.plot.update_faces([sp for sp in self.plan.spaces])
            else:
                # cleaning
                slice_vertex.remove_from_mesh()
                return False
            return True

        def _slice_loop(e: 'Edge', ccw: bool = True):
            """
            successive mesh slices around edge e
            process :
            -starts from the edge middle (start_point), and moves orthogonally, ccw or cw
            -moves iteratively start_point with moving step = self.layer_width
            -cuts the mesh from the moving point, in parallel to e
            :param e:
            :param ccw:
            :return:
            """
            if not _cut_condition(e):
                return

            start_point = move_point([edge.start.x, edge.start.y], edge.unit_vector,
                                     edge.length / 2)
            sign = 1 if ccw else -1
            for s in range(1, abs(self.corridor_rules["nb_layer"])):
                sl = _slice(start_point, sign * s)
                if not sl:
                    break

        _slice_loop(edge.pair, ccw=False)
        _slice_loop(edge, ccw=True)

    def _recursive_cut(self, edge: 'Edge', vertex: 'Vertex'):
        """
        Recursively cut the mesh from vertex, orthogonally to edge
        :param edge:
        :param vertex:
        :return:
        """
        space_ini = self.plan.get_space_of_edge(edge)

        def _projects_on_linear(v: 'Vertex', direction_edge: 'Edge') -> bool:
            """
            returns true if v projection in a direction normal to edge cuts a linear
            :param v:
            :param direction_edge:
            :return:
            """

            if not direction_edge.face.as_sp.intersects(v.as_sp):
                # TODO : this check should not be necessary - to be investigated
                return False
            out = v.project_point(direction_edge.face, direction_edge.normal)

            if out:
                intersect_vertex_next = out[0]
                next_cut_edge = out[1]
                for e in self.plan.get_space_of_edge(next_cut_edge).edges:
                    linear = self.plan.get_linear(e)
                    if linear and (
                            linear.has_edge(next_cut_edge) or linear.has_edge(
                        next_cut_edge.next)):
                        intersect_vertex_next.remove_from_mesh()
                        return True
                intersect_vertex_next.remove_from_mesh()
            return False

        def _start_cut_conditions(v: 'Vertex', e: 'Edge'):
            """
            :param v:
            :param e:
            :return:
            """
            if not e.face:
                return False

            if _projects_on_linear(v, e):
                return False

            if self.plan.get_linear(e):
                return False

            if self.plan.get_space_of_edge(e) and not self.plan.get_space_of_edge(e).mutable:
                return False

            return True

        def callback(new_edges: Optional[Tuple[Edge, Edge]]) -> bool:
            """
            Callback to insure space consistency
            Will stop the cut if it returns True
            :param new_edges: Tuple of the new edges created by the cut
            """
            start_edge, end_edge, new_face = new_edges
            sp = self.plan.get_space_of_edge(end_edge)
            # add the created face to the space
            if new_face is not None:
                sp.add_face_id(new_face.id)
            if not self.plan.get_space_of_edge(end_edge.pair):
                return True
            if self.plan.get_space_of_edge(end_edge.pair) and not self.plan.get_space_of_edge(
                    end_edge.pair).mutable:
                return True
            if end_edge.pair and end_edge.pair.face:
                if _projects_on_linear(end_edge.pair.end, end_edge.pair):
                    return True

            return False

        if (not space_ini
                # or not space_ini.mutable
                or not vertex.mesh):
            return

        # if edge.face and not _projects_on_linear(vertex, edge) and not self.plan.get_linear(edge) \
        #        and self.plan.get_space_of_edge(edge).mutable:
        if _start_cut_conditions(vertex, edge):
            edge.recursive_cut(vertex, max_length=self.corridor_rules["recursive_cut_length"],
                               callback=callback)

        if not vertex.mesh:
            return

        # if edge.pair.face and not _projects_on_linear(vertex,
        #                                              edge.pair) and not self.plan.get_linear(
        #    edge.pair) and self.plan.get_space_of_edge(edge.pair).mutable:
        if _start_cut_conditions(vertex, edge.pair):
            edge.pair.recursive_cut(vertex, max_length=self.corridor_rules["recursive_cut_length"],
                                    callback=callback)

    def _initialize_plot(self, plot: Optional['Plot'] = None):
        """
        Creates a plot
        :return:
        """
        # if the corridor has already a plot : do nothing
        if self.plot:
            return

        if not plot:
            self.plot = Plot(self.plan)
            plt.ion()
            self.plot.draw(self.plan)
            plt.show()
            plt.pause(0.0001)
        else:
            self.plot = plot


CORRIDOR_RULES = {
    "layer_width": 25,
    "nb_layer": 5,
    "recursive_cut_length": 400,
    "width": 100,
    "penetration_length": 90
}

if __name__ == '__main__':
    import argparse

    logging.getLogger().setLevel(logging.DEBUG)

    parser = argparse.ArgumentParser()
    parser.add_argument("-p", "--plan_index", help="choose plan index",
                        default=1)

    args = parser.parse_args()
    plan_index = int(args.plan_index)

    plan_name = None
    if plan_index < 10:
        plan_name = '00' + str(plan_index) + ".json"
    elif 10 <= plan_index < 100:
        plan_name = '0' + str(plan_index) + ".json"


    def get_plan(input_file: str = "001.json") -> 'Plan':

        import libs.io.reader as reader
        import libs.io.writer as writer
        from libs.space_planner.space_planner import SpacePlanner
        from libs.io.reader import DEFAULT_PLANS_OUTPUT_FOLDER

        folder = DEFAULT_PLANS_OUTPUT_FOLDER

        spec_file_name = input_file[:-5] + "_setup0"
        plan_file_name = input_file

        try:
            new_serialized_data = reader.get_plan_from_json(input_file)
            plan = Plan(input_file[:-5]).deserialize(new_serialized_data)
            spec_dict = reader.get_json_from_file(spec_file_name + ".json",
                                                  folder)
            spec = reader.create_specification_from_data(spec_dict, "new")
            spec.plan = plan
            return plan

        except FileNotFoundError:
            plan = reader.create_plan_from_file(input_file)
            spec = reader.create_specification_from_file(input_file[:-5] + "_setup0" + ".json")

            GRIDS['optimal_grid'].apply_to(plan)
            SEEDERS["simple_seeder"].apply_to(plan)
            spec.plan = plan
            space_planner = SpacePlanner("test", spec)
            best_solutions = space_planner.solution_research()
            new_spec = space_planner.spec

            if best_solutions:
                solution = best_solutions[0]
                plan = solution.plan
                new_spec.plan = plan
                writer.save_plan_as_json(plan.serialize(), plan_file_name)
                writer.save_as_json(new_spec.serialize(), folder, spec_file_name + ".json")
                return plan
            else:
                logging.info("No solution for this plan")


    def main(input_file: str):

        # TODO : à reprendre
        # * 61 : wrong corridor shape

        plan = get_plan(input_file)
        plan.name = input_file[:-5]

        # corridor = Corridor(layer_width=25, nb_layer=5)
        corridor = Corridor(corridor_rules=CORRIDOR_RULES)
        corridor.apply_to(plan, show=False)

        plan.check()

        plan.name = "corridor_" + plan.name
        plan.plot()


<<<<<<< HEAD
    # plan_name = "059.json"
=======
    # plan_name = "005.json"
>>>>>>> 52a09591
    main(input_file=plan_name)<|MERGE_RESOLUTION|>--- conflicted
+++ resolved
@@ -802,9 +802,5 @@
         plan.plot()
 
 
-<<<<<<< HEAD
     # plan_name = "059.json"
-=======
-    # plan_name = "005.json"
->>>>>>> 52a09591
     main(input_file=plan_name)