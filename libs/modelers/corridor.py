--- conflicted
+++ resolved
@@ -1111,9 +1111,5 @@
         plan.name = "corridor_" + plan.name
 
 
-<<<<<<< HEAD
-    plan_name = "009.json"
-=======
     plan_name = "050.json"
->>>>>>> 43dd5845
     main(input_file=plan_name)