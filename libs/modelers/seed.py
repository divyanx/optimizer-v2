--- conflicted
+++ resolved
@@ -761,66 +761,15 @@
 
     logging.getLogger().setLevel(logging.DEBUG)
 
-<<<<<<< HEAD
-    def grow_a_plan():
+    def try_plan():
         """
         Test
         :return:
         """
-        logging.debug("Start test")
-        input_file = reader.get_list_from_folder()[plan_index]
-        plan = reader.create_plan_from_file(input_file)
-
-        GRIDS['finer_ortho_grid'].apply_to(plan)
-
-        seeder = Seeder(plan, GROWTH_METHODS).add_condition(SELECTORS['seed_duct'], 'duct')
-        (seeder.plant()
-         .grow(show=True)
-         .shuffle(SHUFFLES['seed_square_shape_component_aligned'], show=True)
-         .fill(FILL_METHODS_HOMOGENEOUS,
-               (SELECTORS["farthest_couple_middle_space_area_min_50000"],
-                "empty"), show=True)
-         .fill(FILL_METHODS_HOMOGENEOUS, (SELECTORS["single_edge"], "empty"), recursive=True,
-               show=True)
-         .simplify(SELECTORS["fuse_small_cell_without_components"], show=True)
-         .shuffle(SHUFFLES['seed_square_shape_component_aligned'], show=True)
-         .empty(SELECTORS["corner_big_cell_area_90000"])
-         .fill(FILL_METHODS_HOMOGENEOUS,
-               (SELECTORS["farthest_couple_middle_space_area_min_50000"],
-                "empty"), show=True)
-         .fill(FILL_METHODS_HOMOGENEOUS, (SELECTORS["single_edge"], "empty"), recursive=True,
-               show=True)
-         .simplify(SELECTORS["fuse_small_cell_without_components"], show=True)
-         .shuffle(SHUFFLES['seed_square_shape_component_aligned'], show=True))
-
-        plan.plot(show=True)
-        plt.show()
-
-        for sp in plan.spaces:
-            sp_comp = sp.components_category_associated()
-            logging.debug(
-                "space area and category {0} {1} {2}".format(sp.area, sp_comp,
-                                                             sp.category.name))
-
-
-    def grow_a_plan_trames():
-=======
-    def try_plan():
->>>>>>> b001ed86
-        """
-        Test
-        :return:
-        """
-<<<<<<< HEAD
-        logging.debug("Start test")
-        input_file = reader.get_list_from_folder()[
-            plan_index]
-=======
         from libs.modelers.grid import GRIDS
         from libs.operators.selector import SELECTORS
         import libs.io.writer as writer
         import libs.io.reader as reader
->>>>>>> b001ed86
 
         plan_name = "bussy_B104"
 
@@ -835,55 +784,6 @@
 
         SEEDERS["simple_seeder"].apply_to(plan, show=True)
         plan.plot()
-<<<<<<< HEAD
-        (seeder.plant()
-         .grow(show=True)
-         .divide_along_seed_borders(SELECTORS["not_aligned_edges"])
-         .from_space_empty_to_seed()
-         .merge_small_cells(min_cell_area=10000, excluded_components=["loadBearingWall"]))
-        # .shuffle(SHUFFLES['seed_square_shape_component'], show=True))
-
-        plan.remove_null_spaces()
-        plan.plot(show=True)
-        plt.show()
         plan.check()
 
-        for sp in plan.spaces:
-            if sp.area == 0:
-                input("space area should not be zero")
-            sp_comp = sp.components_category_associated()
-
-            if sp.size and sp.category.name is not "empty" and sp.mutable:
-                logging.debug(
-                    "space area and category {0} {1} {2} {3}".format(sp_comp,
-                                                                     sp.category.name, sp.size,
-                                                                     sp.as_sp.centroid.coords.xy))
-
-
-    # grow_a_plan_trames()
-
-
-    def failed_plan():
-        """
-        Test
-        :return:
-        """
-
-        plan = reader.create_plan_from_file("017.json")
-        GRIDS['optimal_grid'].apply_to(plan)
-
-        seeder = Seeder(plan, GROWTH_METHODS).add_condition(SELECTORS['seed_duct'], 'duct')
-        (seeder.plant()
-         .grow(show=True)
-         .divide_along_seed_borders(SELECTORS["not_aligned_edges"])
-         .from_space_empty_to_seed()
-         .merge_small_cells(min_cell_area=10000, excluded_components=["loadBearingWall"])
-         )
-
-        plan.plot(show=True)
-        plt.show()
-=======
->>>>>>> b001ed86
-        plan.check()
-
     try_plan()