--- conflicted
+++ resolved
@@ -997,14 +997,10 @@
     "simple_seeder": Seeder(SEED_METHODS, GROWTH_METHODS,
                             [adjacent_faces, empty_to_seed], [merge_corners]),
     "directional_seeder": Seeder(SEED_METHODS, GROWTH_METHODS,
-<<<<<<< HEAD
-                                 [divide_along_seed_borders, empty_to_seed, merge_small_cells]),
+                                 [divide_along_borders, empty_to_seed], [merge_small_cells,
+                                                                         merge_enclosed_faces]),
     "circulation_seeder": Seeder(SEED_METHODS, GROWTH_METHODS,
                                  [adjacent_faces, empty_to_seed]),
-=======
-                                 [divide_along_borders, empty_to_seed], [merge_small_cells,
-                                                                         merge_enclosed_faces]),
->>>>>>> bcc11807
 }
 
 if __name__ == '__main__':
