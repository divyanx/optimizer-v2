--- conflicted
+++ resolved
@@ -816,11 +816,7 @@
         import libs.io.writer as writer
         import libs.io.reader as reader
 
-<<<<<<< HEAD
         plan_name = "023"
-=======
-        plan_name = "022"
->>>>>>> 52a09591
 
         # to not run each time the grid generation
         try:
