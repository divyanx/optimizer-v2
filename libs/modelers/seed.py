--- conflicted
+++ resolved
@@ -962,11 +962,7 @@
         :return:
         """
 
-<<<<<<< HEAD
-        plan = reader.create_plan_from_file("Levallois_A2-601.json")
-=======
         plan = reader.create_plan_from_file("grenoble_122.json")
->>>>>>> 83e4de42
         GRIDS['optimal_grid'].apply_to(plan)
 
         seeder = Seeder(plan, GROWTH_METHODS).add_condition(SELECTORS['seed_duct'], 'duct')
