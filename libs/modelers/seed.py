--- conflicted
+++ resolved
@@ -1008,12 +1008,6 @@
         elif 10 <= plan_index < 100:
             plan_name = '0' + str(plan_index)
 
-<<<<<<< HEAD
-        #plan_name = "005"
-=======
-        # plan_name = "001"
->>>>>>> 25a0cc1d
-
         # to not run each time the grid generation
         try:
             new_serialized_data = reader.get_plan_from_json(plan_name + ".json")
