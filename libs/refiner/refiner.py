--- conflicted
+++ resolved
@@ -549,14 +549,12 @@
 
         from libs.modelers.corridor import CORRIDOR_BUILDING_RULES, Corridor
 
-        params = {"ngen": 120, "mu": 120, "cxpb": 0.9, "max_tries": 10, "elite": 0.1, "processes": 8}
+        params = {"ngen": 120, "mu": 120, "cxpb": 0.9, "max_tries": 10, "elite": 0.1,
+                  "processes": 8}
 
         logging.getLogger().setLevel(logging.INFO)
-<<<<<<< HEAD
-        plan_number = "ARCH019_blueprint"  # 062 006 020 061
-=======
+
         plan_number = "029"  # 062 006 020 061
->>>>>>> 21b74956
         solution = tools.cache.get_solution(plan_number, grid="002", seeder="directional_seeder",
                                             solution_number=1)
 
