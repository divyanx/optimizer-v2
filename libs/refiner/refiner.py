# coding=utf-8
"""
Finisher module :
Applies a genetic algorithm to improve the plan according to several constraints :
• rooms sizes
• rooms shapes
• circulation [TO DO]

The module is inspired by the DEAP library (global toolbox for genetic algorithms :
https://github.com/deap/deap)

It implements a simple version of the NSGA-II algorithm:

    [Deb2002] Deb, Pratab, Agarwal, and Meyarivan, "A fast elitist
    non-dominated sorting genetic algorithm for multi-objective
    optimization: NSGA-II", 2002.

TODO :
• merge circulation with livingRoom or entrance when only adjacent to livingRoom and entrance
• recompute spec areas to take into account corridor space ?
• profile time and add cache for edge lengths and edge angles
• make a bunch of tests

"""
import random
import math
import logging
import multiprocessing
from typing import TYPE_CHECKING, Optional, Callable, List, Union, Tuple

from libs.plan.plan import Plan
from libs.refiner import (
    core,
    crossover,
    evaluation,
    mutation,
    nsga,
    space_nsga,
    population,
    support,
    selection
)


if TYPE_CHECKING:
    from libs.specification.specification import Specification
    from libs.refiner.core import Individual
    from libs.plan.plan import Plan

# The type of an algorithm function
algorithmFunc = Callable[['core.Toolbox', Plan, dict, Optional['support.HallOfFame']],
                         List['core.Individual']]

# setting a seed for debugging
random.seed(0)


<<<<<<< HEAD
def initializer():
    """
    Used to initialize a seed for each process of the pool. We use the number of the process
    as a seed. TODO : Not sure this is robust on every os.
    :return:
    """
    # noinspection PyProtectedMember
    worker_id = multiprocessing.current_process()._identity[0]
    logging.info("Setting up random seed %s", worker_id)
    # random.seed(worker_id)


=======
>>>>>>> 25a0cc1d
def merge_adjacent_circulation(ind: 'Individual') -> None:
    """
    Merges two adjacent corridors
    :param ind:
    :return:
    """
    try_again = True
    adjacency_length = 20.0

    while try_again:
        try_again = False
        circulations = list(ind.get_spaces("circulation"))
        for circulation in circulations:
            for other_circulation in circulations:
                if circulation.adjacent_to(other_circulation, adjacency_length):
                    circulation.merge(other_circulation)
                    try_again = True
                    break
            if try_again:
                break


def merge_circulation_living(ind: 'Individual') -> None:
    """
    Merges a circulation space with the living or the livingKitchen if
    their adjacency length is superior a certain ratio of the circulation perimeter
    :return:
    """
    adjacency_ratio = 0.4

    circulations = list(ind.get_spaces("circulation"))
    livings = list(ind.get_spaces("living", "livingKitchen"))

    for circulation in circulations:
        merged = False
        perimeter = circulation.perimeter
        for living in livings:
            if circulation.adjacency_to(living) >= perimeter * adjacency_ratio:
                living.merge(circulation)
                merged = True
                break
        if merged:
            break


def merge_circulation_entrance(ind: 'Individual') -> None:
    """
    Merges a circulation space with the entrance if
    their adjacency length is superior a certain ratio of the circulation perimeter
    :return:
    """
    adjacency_ratio = 0.4

    circulations = list(ind.get_spaces("circulation"))
    entrances = list(ind.get_spaces("entrance"))

    for circulation in circulations:
        merged = False
        perimeter = circulation.perimeter
        for entrance in entrances:
            if circulation.adjacency_to(entrance) >= perimeter * adjacency_ratio:
                entrance.merge(circulation)
                merged = True
                break
        if merged:
            break


class Refiner:
    """
    Refiner Class.
    A refiner will try to improve the plan using a genetic algorithm.
    The refiner is composed of a :
    • Toolbox factory that will create the toolbox
    containing the main types and operators needed for the algorithm
    • the algorithm function that will be applied to the plan
    """

    def __init__(self,
                 fc_toolbox: Callable[['Specification', dict], 'core.Toolbox'],
                 algorithm: algorithmFunc):
        self._toolbox_factory = fc_toolbox
        self._algorithm = algorithm

    def apply_to(self,
                 plan: 'Plan',
                 spec: 'Specification',
                 params: dict) -> 'Individual':
        """
        Applies the refiner to the plan and returns the result.
        :param plan:
        :param spec:
        :param params: the parameters of the genetic algorithm (ex. cxpb, mupb etc.)
        :return:
        """
        results = self.run(plan, spec, params)
        output = max(results, key=lambda i: i.fitness.wvalue)

        # clean unnecessary circulation
        merge_adjacent_circulation(output)
        merge_circulation_living(output)
        merge_circulation_entrance(output)
        return output

    def run(self,
            plan: 'Plan',
            spec: 'Specification',
            params: dict) -> Union[List['core.Individual'], 'support.HallOfFame']:
        """
        Runs the algorithm and returns the results
        :param plan:
        :param spec:
        :param params:
        :return:
        """
        processes = params.get("processes", 1)
        hof = params.get("hof", 0)
        _hof = support.HallOfFame(hof, lambda a, b: a.is_similar(b)) if hof > 0 else None
        chunk_size = math.ceil(params["mu"]/processes)

        # 1. create plan cache for performance reason
        for floor in plan.floors.values():
            floor.mesh.compute_cache()

        plan.store_meshes_globally()  # needed for multiprocessing (must be donne after the caching)
        toolbox = self._toolbox_factory(spec, params)

        # NOTE : the pool must be created after the toolbox in order to
        # pass the global objects created when configuring the toolbox
        # to the forked processes
        map_func = (multiprocessing.Pool(processes).imap
                    if processes > 1 else lambda f, it, _: map(f, it))
        toolbox.register("map", map_func)

        # 2. run the algorithm
        initial_ind = toolbox.individual(plan)
        results = self._algorithm(toolbox, initial_ind, params, _hof)

        output = results if hof == 0 else _hof
        toolbox.evaluate_pop(toolbox.map, toolbox.evaluate, output, chunk_size)
        return output


# Toolbox factories

# Algorithm functions
def mate_and_mutate(mate_func,
                    mutate_func,
                    params: dict,
                    couple: Tuple['Individual', 'Individual']) -> Tuple['Individual', 'Individual']:
    """
    Specific function for nsga algorithm
    :param mate_func:
    :param mutate_func:
    :param params: a dict containing the arguments of the function
    :param couple:
    :return:
    """
    cxpb = params["cxpb"]
    _ind1, _ind2 = couple
    if random.random() <= cxpb:
        mate_func(_ind1, _ind2)
    mutate_func(_ind1)
    mutate_func(_ind2)

    return _ind1, _ind2


def fc_nsga_toolbox(spec: 'Specification', params: dict) -> 'core.Toolbox':
    """
    Returns a toolbox
    :param spec: The specification to follow
    :param params: The params of the algorithm
    :return: a configured toolbox
    """
    weights = (-20.0, -1.0, -50.0, -1.0, -50000.0,)
    # a tuple containing the weights of the fitness
    cxpb = params["cxpb"]  # the probability to mate a given couple of individuals

    toolbox = core.Toolbox()
    toolbox.configure("fitness", "CustomFitness", weights)
    toolbox.fitness.cache["space_to_item"] = evaluation.create_item_dict(spec)
    toolbox.configure("individual", "customIndividual", toolbox.fitness)
    # Note : order is very important as tuples are evaluated lexicographically in python
    scores_fc = [
        evaluation.score_corner,
        evaluation.score_area,
        evaluation.score_perimeter_area_ratio,
        evaluation.score_bounding_box,
        evaluation.score_connectivity,
        # evaluation.score_circulation_width
    ]
    toolbox.register("evaluate", evaluation.compose, scores_fc, spec)

    mutations = ((mutation.add_face, {mutation.Case.DEFAULT: 0.1,
                                      mutation.Case.SMALL: 0.3,
                                      mutation.Case.BIG: 0.1}),
                 (mutation.remove_face, {mutation.Case.DEFAULT: 0.1,
                                         mutation.Case.SMALL: 0.1,
                                         mutation.Case.BIG: 0.3}),
                 (mutation.add_aligned_faces, {mutation.Case.DEFAULT: 0.4,
                                               mutation.Case.SMALL: 0.5,
                                               mutation.Case.BIG: 0.1}),
                 (mutation.remove_aligned_faces, {mutation.Case.DEFAULT: 0.4,
                                                  mutation.Case.SMALL: 0.1,
                                                  mutation.Case.BIG: 0.5}))

    toolbox.register("mutate", mutation.composite, mutations)
    toolbox.register("mate", crossover.connected_differences)
    toolbox.register("mate_and_mutate", mate_and_mutate, toolbox.mate, toolbox.mutate,
                     {"cxpb": cxpb})
    toolbox.register("select", nsga.select_nsga)
    toolbox.register("populate", population.fc_mutate(toolbox.mutate))

    return toolbox


def fc_space_nsga_toolbox(spec: 'Specification', params: dict) -> 'core.Toolbox':
    """
    Returns a toolbox for the space nsga algorithm
    :param spec: The specification to follow
    :param params: The params of the algorithm
    :return: a configured toolbox
    """
    weights = (-15.0, -5.0, -50.0, -10.0, -50000.0,)
    # a tuple containing the weights of the fitness
    cxpb = params["cxpb"]  # the probability to mate a given couple of individuals

    toolbox = core.Toolbox()
    toolbox.configure("fitness", "CustomFitness", weights)
    toolbox.fitness.cache["space_to_item"] = evaluation.create_item_dict(spec)
    toolbox.configure("individual", "customIndividual", toolbox.fitness)
    # Note : order is very important as tuples are evaluated lexicographically in python
    scores_fc = [
        evaluation.score_corner,
        evaluation.score_area,
        evaluation.score_width_depth_ratio,
        evaluation.score_bounding_box,
        evaluation.score_connectivity,
    ]
    toolbox.register("evaluate", evaluation.compose, scores_fc, spec)

    mutations = ((mutation.add_face, {mutation.Case.DEFAULT: 0.1,
                                      mutation.Case.SMALL: 0.3,
                                      mutation.Case.BIG: 0.1}),
                 (mutation.remove_face, {mutation.Case.DEFAULT: 0.1,
                                         mutation.Case.SMALL: 0.1,
                                         mutation.Case.BIG: 0.3}),
                 (mutation.add_aligned_faces, {mutation.Case.DEFAULT: 0.4,
                                               mutation.Case.SMALL: 0.5,
                                               mutation.Case.BIG: 0.1}),
                 (mutation.remove_aligned_faces, {mutation.Case.DEFAULT: 0.4,
                                                  mutation.Case.SMALL: 0.1,
                                                  mutation.Case.BIG: 0.5}))

    toolbox.register("mutate", mutation.composite, mutations)
    toolbox.register("mate", crossover.connected_differences)
    toolbox.register("mate_and_mutate", mate_and_mutate, toolbox.mate, toolbox.mutate,
                     {"cxpb": cxpb})
    toolbox.register("elite_select", selection.elite_select, toolbox.mutate, params["elite"])
    toolbox.register("select", space_nsga.select_nsga)
    toolbox.register("populate", population.fc_mutate(toolbox.mutate))

    return toolbox


def nsga_ga(toolbox: 'core.Toolbox',
            initial_ind: 'core.Individual',
            params: dict,
            hof: Optional['support.HallOfFame']) -> List['core.Individual']:
    """
    A simple implementation of a genetic algorithm.
    :param toolbox: a refiner toolbox
    :param initial_ind: an initial individual
    :param params: the parameters of the algorithm
    :param hof: an optional hall of fame to store best individuals
    :return: the best plan
    """
    # algorithm parameters
    ngen = params["ngen"]
    mu = params["mu"]  # Must be a multiple of 4 for tournament selection of NSGA-II
    chunk_size = math.ceil(mu / params["processes"])
    initial_ind.all_spaces_modified()
    initial_ind.fitness.sp_values = toolbox.evaluate(initial_ind)
    pop = toolbox.populate(initial_ind, mu)
    toolbox.evaluate_pop(toolbox.map, toolbox.evaluate, pop, chunk_size)

    # This is just to assign the crowding distance to the individuals
    # no actual selection is done
    pop = toolbox.select(pop, len(pop))

    # Begin the generational process
    for gen in range(1, ngen + 1):
        logging.info("Refiner: generation %i : %.2f prct", gen, gen / ngen * 100.0)
        # Vary the population
        offspring = nsga.select_tournament_dcd(pop, len(pop))
        offspring = [toolbox.clone(ind) for ind in offspring]

        # note : list is needed because map lazy evaluates
        modified = list(toolbox.map(toolbox.mate_and_mutate, zip(offspring[::2], offspring[1::2]),
                                    math.ceil(chunk_size/2)))
        offspring = [i for t in modified for i in t]

        # Evaluate the individuals with an invalid fitness
        toolbox.evaluate_pop(toolbox.map, toolbox.evaluate, offspring, chunk_size)

        # best score
        best_ind = max(offspring, key=lambda i: i.fitness.wvalue)
        logging.info("Best : {:.2f} - {}".format(best_ind.fitness.wvalue, best_ind.fitness.values))

        # Select the next generation population
        pop = toolbox.select(pop + offspring, mu)

        # store best individuals in hof
        if hof is not None:
            hof.update(pop, value=True)

    return pop


def space_nsga_ga(toolbox: 'core.Toolbox',
                  initial_ind: 'core.Individual',
                  params: dict,
                  hof: Optional['support.HallOfFame']) -> List['core.Individual']:
    """
    A simple implementation of a genetic algorithm. We try to select individuals according to the
    pareto fronts of the population for each space fitness value. The idea is to select the
    individuals with the best `non dominated` space and to mate them accordingly.
    This seems a better strategy than to select via the different objectives.
    :param toolbox: a refiner toolbox
    :param initial_ind: an initial individual
    :param params: the parameters of the algorithm
    :param hof: an optional hall of fame to store best individuals
    :return: the best plan
    """
    # algorithm parameters
    ngen = params["ngen"]
    mu = params["mu"]  # Must be a multiple of 4 for tournament selection of NSGA-II
    chunk_size = math.ceil(mu / params["processes"])
    initial_ind.all_spaces_modified()
    initial_ind.fitness.sp_values = toolbox.evaluate(initial_ind)
    pop = toolbox.populate(initial_ind, mu)
    toolbox.evaluate_pop(toolbox.map, toolbox.evaluate, pop, chunk_size)

    # This is just to assign the crowding distance to the individuals
    # no actual selection is done
    pop = toolbox.select(pop, len(pop))

    best_fitness = max(pop, key=lambda i: i.fitness.wvalue).fitness.wvalue
    no_improvement_count = 0

    # Begin the generational process
    for gen in range(1, ngen + 1):
        logging.info("Refiner: generation %i : %.2f prct", gen, gen / ngen * 100.0)
        # Vary the population
        offspring = space_nsga.select_tournament_dcd(pop, len(pop))
        offspring = [toolbox.clone(ind) for ind in offspring]

        # note : list is needed because map lazy evaluates
        modified = list(toolbox.map(toolbox.mate_and_mutate, zip(offspring[::2], offspring[1::2]),
                        math.ceil(chunk_size/2)))
        offspring = [i for t in modified for i in t]

        # Evaluate the individuals with an invalid fitness
        toolbox.evaluate_pop(toolbox.map, toolbox.evaluate, offspring, chunk_size)

        # Select the next generation population
        pop = toolbox.elite_select(pop + offspring, mu)

        # print best individual and check if we found a better solution
        best_ind = pop[0]
        best_ind_fitness = best_ind.fitness.wvalue
        if best_ind_fitness > best_fitness:
            best_fitness = best_ind_fitness
            no_improvement_count = 0
        else:
            no_improvement_count += 1

        # store best individuals in hof
        if hof is not None:
            hof.update(pop, value=True)

        logging.info("Best x{}: {:.2f} - {}".format(no_improvement_count, best_ind.fitness.wvalue,
                                                    best_ind.fitness.values))

        # if we do not improve more than `max_tries times in a row we estimate we have reached t`
        # he global min and we can stop.
        if no_improvement_count > params.get("max_tries", 10):
            break

        # order individual on pareto front for tournament selection
        pop = toolbox.select(pop, mu)

    return pop


def naive_ga(toolbox: 'core.Toolbox',
             initial_ind: 'core.Individual',
             params: dict,
             hof: Optional['support.HallOfFame']) -> List['core.Individual']:
    """
    A simple implementation of a genetic algorithm.
    :param toolbox: a refiner toolbox
    :param initial_ind: an initial individual
    :param params: the parameters of the algorithm
    :param hof: an optional hall of fame to store best individuals
    :return: the best plan
    """
    # algorithm parameters
    ngen = params["ngen"]
    mu = params["mu"]  # Must be a multiple of 4 for tournament selection of NSGA-II
    chunk_size = math.ceil(mu / params["processes"])
    initial_ind.all_spaces_modified()  # set all spaces as modified for first evaluation
    initial_ind.fitness.sp_values = toolbox.evaluate(initial_ind)
    logging.info("Initial : {:.2f} - {}".format(initial_ind.fitness.wvalue,
                                                initial_ind.fitness.values))
    pop = toolbox.populate(initial_ind, mu)
    toolbox.evaluate_pop(toolbox.map, toolbox.evaluate, pop, chunk_size)

    # Begin the generational process
    for gen in range(1, ngen + 1):
        logging.info("Refiner: generation %i : %.2f prct", gen, gen / ngen * 100.0)
        # Vary the population
        offspring = [toolbox.clone(ind) for ind in pop]
        random.shuffle(offspring)

        # note : list is needed because map lazy evaluates
        modified = list(toolbox.map(toolbox.mate_and_mutate, zip(offspring[::2], offspring[1::2]),
                                    math.ceil(chunk_size/2)))
        offspring = [i for t in modified for i in t]

        # Evaluate the individuals with an invalid fitness
        toolbox.evaluate_pop(toolbox.map, toolbox.evaluate, offspring, chunk_size)

        # best score
        best_ind = max(offspring, key=lambda i: i.fitness.wvalue)
        logging.info("Best : {:.2f} - {}".format(best_ind.fitness.wvalue, best_ind.fitness.values))

        # Select the next generation population
        pop = sorted(pop + offspring, key=lambda i: i.fitness.wvalue, reverse=True)
        pop = pop[:mu]

        # store best individuals in hof
        if hof is not None:
            hof.update(pop, value=True)

    return pop


REFINERS = {
    "nsga": Refiner(fc_nsga_toolbox, nsga_ga),
    "naive": Refiner(fc_nsga_toolbox, naive_ga),
    "space_nsga": Refiner(fc_space_nsga_toolbox, space_nsga_ga)
}

if __name__ == '__main__':

    def run():
        """
        Plan to check :
        • 049 / 050 / 027
        :return:
        """
        import tools.cache
        import time

        from libs.modelers.corridor import CORRIDOR_BUILDING_RULES, Corridor

        params = {"ngen": 60, "mu": 64, "cxpb": 0.5, "processes": 8, "hof": 10}

        logging.getLogger().setLevel(logging.DEBUG)
        plan_number = "013"  # 004 # 032
        spec, plan = tools.cache.get_plan(plan_number, grid="002", seeder="directional_seeder",
                                          solution_number=1)

        if plan:
            plan.name = "original_" + plan_number
            plan.remove_null_spaces()

            Corridor(corridor_rules=CORRIDOR_BUILDING_RULES["no_cut"]["corridor_rules"],
                     growth_method=CORRIDOR_BUILDING_RULES["no_cut"]["growth_method"]
                     ).apply_to(plan, spec)

            plan.name = "Corridor_" + plan_number
            # run genetic algorithm
            start = time.time()
            improved_plans = REFINERS["space_nsga"].run(plan, spec, params)
            end = time.time()
            for improved_plan in improved_plans:
                improved_plan.name = "Refined_" + plan_number
                # analyse found solutions
                logging.info("Time elapsed: {}".format(end - start))
                logging.info("Solution found : {} - {}".format(improved_plan.fitness.wvalue,
                                                               improved_plan.fitness.values))

                evaluation.check(improved_plan, spec)

    def apply():
        """
        Plan to check :
        • 049 / 050 / 027
        :return:
        """
        import tools.cache
        import time
        from libs.inout.writer import save_plan_as_json

        from libs.modelers.corridor import CORRIDOR_BUILDING_RULES, Corridor

        params = {"ngen": 80, "mu": 80, "cxpb": 0.9, "max_tries": 15, "elite": 0.1, "processes": 8}

        logging.getLogger().setLevel(logging.INFO)
        plan_number = "006"  # 049
        spec, plan = tools.cache.get_plan(plan_number, grid="002", seeder="directional_seeder",
                                          solution_number=0)

        if plan:
            plan.name = "original_" + plan_number
            plan.remove_null_spaces()

            Corridor(corridor_rules=CORRIDOR_BUILDING_RULES["no_cut"]["corridor_rules"],
                     growth_method=CORRIDOR_BUILDING_RULES["no_cut"]["growth_method"]
                     ).apply_to(plan, spec)

            plan.name = "Corridor_" + plan_number
            # run genetic algorithm
            start = time.time()
            improved_plan = REFINERS["space_nsga"].apply_to(plan, spec, params)
            end = time.time()

            # display solution
            improved_plan.name = "Refined_" + plan_number
            # analyse found solution
            logging.info("Time elapsed: {}".format(end - start))
            logging.info("Solution found : {} - {}".format(improved_plan.fitness.wvalue,
                                                           improved_plan.fitness.values))

            evaluation.check(improved_plan, spec)
            save_plan_as_json(improved_plan.serialize(), "refiner")



    apply()<|MERGE_RESOLUTION|>--- conflicted
+++ resolved
@@ -55,21 +55,6 @@
 random.seed(0)
 
 
-<<<<<<< HEAD
-def initializer():
-    """
-    Used to initialize a seed for each process of the pool. We use the number of the process
-    as a seed. TODO : Not sure this is robust on every os.
-    :return:
-    """
-    # noinspection PyProtectedMember
-    worker_id = multiprocessing.current_process()._identity[0]
-    logging.info("Setting up random seed %s", worker_id)
-    # random.seed(worker_id)
-
-
-=======
->>>>>>> 25a0cc1d
 def merge_adjacent_circulation(ind: 'Individual') -> None:
     """
     Merges two adjacent corridors
@@ -610,6 +595,4 @@
             evaluation.check(improved_plan, spec)
             save_plan_as_json(improved_plan.serialize(), "refiner")
 
-
-
     apply()