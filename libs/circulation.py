# coding=utf-8
"""
Circulation module

used to detect isolated rooms and generate a path to connect them

"""

import logging
from typing import Dict, List, Tuple
from libs.plan import Space, Plan, Vertex
from libs.mesh import Edge
from libs.plot import plot_save
from libs.utils.graph import Graph_nx, EdgeGraph
from libs.category import LINEAR_CATEGORIES


# TODO : deal with load bearing walls by defining locations where they can be crossed

class Circulator:
    """
    Circulator Class
    contains utilities to detect isolated rooms connect them to circulation spaces
    """

    def __init__(self, plan: Plan, cost_rules: Dict = None):
        self.plan = plan
        self.path_calculator = PathCalculator(plan=self.plan, cost_rules=cost_rules)
        self.path_calculator.build()
        self.connectivity_graph = Graph_nx()
        self.connecting_paths = {level: [] for level in plan.list_level}
        self.circulation_cost = 0

    def draw_path(self, space1: Space, space2: Space) -> Tuple['List[Vertex]', float]:
        """
        Finds the shortest path between two spaces in the plan
        :return list of vertices on the path and cost of the path
        """
        graph = self.path_calculator.graph
        path_min = None
        cost_min = None
        # tests all possible connections between both spaces
        # TODO : that's brutal, any more clever way to connect two sub graphs
        for edge1 in space1.edges:
            for edge2 in space2.edges:
                path, cost = graph.get_shortest_path(edge1, edge2)
                if cost_min is None or cost < cost_min:
                    cost_min = cost
                    path_min = path

        return path_min, cost_min

    def multilevel_connection(self):
        """
        in multi-lvel case, adds a connection between spaces containing the stair at each level
        """
        number_of_floors = self.plan.floor_count
        space_connection_between_floors = []

        if number_of_floors > 1:
            for level in self.plan.list_level:
                for space in self.plan.spaces:
                    if space.floor.level is level and "startingStep" in space.components_category_associated():
                        space_connection_between_floors.append(space)
                        break

        for i in range(number_of_floors - 1):
            self.connectivity_graph.add_edge(space_connection_between_floors[i],
                                             space_connection_between_floors[i + 1])

    def init_connectivity_graph(self):
        """
        builds a connectivity graph of the plan, each circulation space is a node
        :return:
        """

        for space in self.plan.circulation_spaces():
            self.connectivity_graph.add_node(space)

        # builds connectivity graph for circulation spaces
        for space in self.plan.circulation_spaces():
            for other in self.plan.circulation_spaces():
                if other is not space and other.adjacent_to(space):
                    # if spaces are adjacent, they are connected in the graph
                    self.connectivity_graph.add_edge(space, other)

        self.multilevel_connection()

        self.set_circulation_path()

    def expand_connectivity_graph(self):
        """
        connects each non circulation space of the plan to a circulation space
        :return:
        """
        for space in self.plan.mutable_spaces():
            if space not in self.connectivity_graph.nodes():
                self.connectivity_graph.add_node(space)
                for other in self.plan.circulation_spaces():
                    if other is not space and other.adjacent_to(space):
                        self.connectivity_graph.add_edge(space, other)

        for node in list(self.connectivity_graph.nodes()):
            if not self.connectivity_graph.node_connected(node):
                connected_room = self.connect_space_to_circulation_graph(node)
                self.connectivity_graph.add_edge(connected_room, node)

    def set_circulation_path(self):
        """
        ensures circulation spaces are all connected
        :return:
        """

        father_nodes = {}

        for room in self.plan.mutable_spaces():
            if room.category.name is 'entrance':
                father_nodes[room.floor.level] = room
                break
        else:
            for room in self.plan.mutable_spaces():
                if room.category.name is 'living':
                    father_nodes[room.floor.level] = room
                    break

        if not father_nodes:
            return True

        start_level = list(father_nodes.keys())[0]

        father_node = [room for room in self.plan.spaces if
                       room.floor.level is not start_level and "startingStep"
                       in room.components_category_associated()]

        for f in father_node:
            father_nodes[f.floor.level] = f

        for node in self.connectivity_graph.nodes():
            if not self.connectivity_graph.has_path(node, father_nodes[node.floor.level]):
                path, cost = self.draw_path(father_nodes[node.floor.level], node)
                self.circulation_cost += cost
                self.actualize_path(path,node.floor.level)
                self.connectivity_graph.add_edge(node, father_nodes[node.floor.level])

    def actualize_path(self, path: List, level: int):
        """
        update based on computed corridor path
        :return:
        """
        self.connecting_paths[level].append(path)
        # when a circulation has been set, it can be used to connect every other spaces
        # without cost increase
        self.path_calculator.set_corridor_to_zero_cost(path)

    def connect_space_to_circulation_graph(self, space):
        """
        connects the given space with a circulation space of the plan
        :return:
        """
        path_min = None
        connected_room = None
        cost_min = None
        for other in self.plan.circulation_spaces():
            if other is not space and space.floor.level is other.floor.level:
                path, cost = self.draw_path(space, other)
                if cost_min is None or cost < cost_min:
                    cost_min = cost
                    path_min = path
                    connected_room = other
        if path_min is not None:
            self.actualize_path(path_min, space.floor.level)
            self.circulation_cost += cost_min

        return connected_room

    def connect(self):
        """
        detects isolated rooms and generate a path to connect them
        :return:
        """
        self.init_connectivity_graph()
        self.expand_connectivity_graph()

    def plot(self, show: bool = False, save: bool = True):
        """
        plots plan with circulation paths
        :return:
        """

        ax = self.plan.plot(show=show, save=False)

        number_of_floors = self.plan.floor_count

        for i in range(number_of_floors):
            _ax = ax[i]
            paths = self.connecting_paths[i]
            for path in paths:
                if len(path) == 1:
                    _ax.scatter(path[0].x, path[0].y, marker='o', s=15, facecolor='blue')
                else:
                    for i in range(len(path) - 1):
                        v1 = path[i]
                        v2 = path[i + 1]
                        x_coords = [v1.x, v2.x]
                        y_coords = [v1.y, v2.y]
                        _ax.plot(x_coords, y_coords, 'k',
                                 linewidth=2,
                                 color="blue",
                                 solid_capstyle='butt')

        plot_save(save, show)


class PathCalculator:
    """
    PathCalculator class
    builds and manages a graph that can be used by a circulator so as to compute shortest path
    between two spaces independant from the library used to build the graph
    """

    def __init__(self, plan: Plan, cost_rules: Dict = None, graph_lib: str = 'Dijkstar'):
        self.plan = plan
        self.graph_lib = graph_lib
        self.graph = None
        self.cost_rules = cost_rules

        window_cat = [cat for cat in LINEAR_CATEGORIES.keys() if
                      LINEAR_CATEGORIES[cat].window_type]
        self.component_edges = {'duct_edges': self.plan.category_edges('duct'),
                                'window_edges': self.plan.category_edges(*window_cat)}

    def __repr__(self):
        output = 'Grapher:\n'
        output += 'graph library :' + self.graph_lib + '\n'
        return output

    def build(self):
        """
        runs through space edges and adds branches to the graph, for each branch computes a weight
        :return:
        """
        self.graph = EdgeGraph(self.graph_lib)
        graph = self.graph
        graph.init()

        for space in self.plan.spaces:
            if space.mutable:
                self._update(space)

        graph.set_cost_function()

    def _update(self, space: Space):
        """
        add edge to the graph and computes its cost
        return:
        """
        graph = self.graph
        for edge in space.edges:
            cost = self.cost(edge, space)
            graph.add_edge(edge, cost)

    def set_corridor_to_zero_cost(self, path):
        """
        sets the const of circulation edges to zero
        :return:
        """
        nb_vert = len(path)
        if nb_vert > 1:
            for v in range(nb_vert - 1):
                vert1 = path[v]
                vert2 = path[v + 1]
                self.graph.add_edge_by_vert(vert1, vert2, 0)

            self.graph.set_cost_function()

    def rule_type(self, edge: Edge, space: Space) -> str:
        """
        gets the rule for edge cost computation
        :return: float
        """
        rule = 'default'

        num_ducts = space.count_ducts()
        num_windows = space.count_windows()

        if (edge.pair and edge.pair in self.component_edges['duct_edges']
                and list(needed_space for needed_space in space.category.needed_spaces if
                         needed_space.name is 'duct')):
            if num_ducts <= 2:
                rule = 'water_room_less_than_two_ducts'
            else:
                rule = 'water_room_default'


        elif (edge in self.component_edges['window_edges'] and list(
                needed_linear for needed_linear in space.category.needed_linears if
                needed_linear.window_type)):
            if num_windows <= 2:
                rule = 'window_room_less_than_two_windows'
            else:
                rule = 'window_room_default'

        return rule

    def cost(self, edge: Edge, space: Space) -> float:
        """
        computes the cost of an edge
        :return: float
        """
        cost = edge.length / 100

        rule = self.rule_type(edge, space)
        # rule='default'
        if rule not in self.cost_rules.keys():
            raise ValueError('The rule dict does not contain this rule {0}'.format(rule))
        cost += self.cost_rules[rule]

        return cost

    def get_shortest_path(self, edge1: Edge, edge2: Edge) -> Tuple['List[Vertex]', float]:
        """
        get the shortest path between two edges
        :return list of vertices on the path and cost of the path
        """
        graph = self.graph
        return graph.get_shortest_path(self, edge1, edge2)


COST_RULES = {
    'water_room_less_than_two_ducts': 10e5,
    'water_room_default': 1000,
    'window_room_less_than_two_windows': 10e10,
    'window_room_default': 5000,
    'default': 0
}

if __name__ == '__main__':
    import libs.reader as reader
    from libs.seed import Seeder, GROWTH_METHODS, FILL_METHODS_HOMOGENEOUS
    from libs.selector import SELECTORS
    from libs.grid import GRIDS
    from libs.shuffle import SHUFFLES
    from libs.space_planner import SpacePlanner
    from category import SPACE_CATEGORIES
    import argparse

    parser = argparse.ArgumentParser()
    parser.add_argument("-p", "--plan_index", help="choose plan index",
                        default=0)

    args = parser.parse_args()
    plan_index = int(args.plan_index)

    logging.getLogger().setLevel(logging.DEBUG)


    def test_duplex():
        """
        Test
        :return:
        """
        boundaries = [(0, 500), (400, 500), (400, 0), (1500, 0), (1500, 700), (1000, 700),
                      (1000, 800),
                      (0, 800)]
        boundaries_2 = [(0, 500), (400, 500), (400, 400), (1000, 400), (1000, 800), (0, 800)]

        plan = Plan("Solution_Tests_Multiple_floors")
        floor_1 = plan.add_floor_from_boundary(boundaries, floor_level=0)
        floor_2 = plan.add_floor_from_boundary(boundaries_2, floor_level=1)

        terrace_coords = [(400, 400), (400, 200), (1300, 200), (1300, 700), (1000, 700),
                          (1000, 400)]
        plan.insert_space_from_boundary(terrace_coords, SPACE_CATEGORIES["terrace"], floor_1)
        garden_coords = [(400, 200), (400, 0), (1500, 0), (1500, 700), (1300, 700), (1300, 200)]
        plan.insert_space_from_boundary(garden_coords, SPACE_CATEGORIES["garden"], floor_1)
        duct_coords = [(350, 500), (400, 500), (400, 520), (350, 520)]
        plan.insert_space_from_boundary(duct_coords, SPACE_CATEGORIES["duct"], floor_1)
        duct_coords = [(350, 780), (400, 780), (400, 800), (350, 800)]
        plan.insert_space_from_boundary(duct_coords, SPACE_CATEGORIES["duct"], floor_1)
        hole_coords = [(400, 700), (650, 700), (650, 800), (400, 800)]
        plan.insert_space_from_boundary(hole_coords, SPACE_CATEGORIES["hole"], floor_1)
        plan.insert_linear((650, 800), (650, 700), LINEAR_CATEGORIES["startingStep"], floor_1)
        plan.insert_linear((275, 500), (340, 500), LINEAR_CATEGORIES["frontDoor"], floor_1)
        plan.insert_linear((550, 400), (750, 400), LINEAR_CATEGORIES["doorWindow"], floor_1)
        plan.insert_linear((1000, 450), (1000, 650), LINEAR_CATEGORIES["doorWindow"], floor_1)
        plan.insert_linear((0, 700), (0, 600), LINEAR_CATEGORIES["window"], floor_1)

        duct_coords = [(350, 500), (400, 500), (400, 520), (350, 520)]
        plan.insert_space_from_boundary(duct_coords, SPACE_CATEGORIES["duct"], floor_2)
        duct_coords = [(350, 780), (400, 780), (400, 800), (350, 800)]
        plan.insert_space_from_boundary(duct_coords, SPACE_CATEGORIES["duct"], floor_2)
        hole_coords = [(400, 700), (650, 700), (650, 800), (400, 800)]
        plan.insert_space_from_boundary(hole_coords, SPACE_CATEGORIES["hole"], floor_2)
        plan.insert_linear((650, 800), (650, 700), LINEAR_CATEGORIES["startingStep"], floor_2)
        plan.insert_linear((500, 400), (600, 400), LINEAR_CATEGORIES["window"], floor_2)
        plan.insert_linear((1000, 550), (1000, 650), LINEAR_CATEGORIES["window"], floor_2)
        plan.insert_linear((0, 700), (0, 600), LINEAR_CATEGORIES["window"], floor_2)

        GRIDS["sequence_grid"].apply_to(plan)

        plan.plot()

        seeder = Seeder(plan, GROWTH_METHODS).add_condition(SELECTORS['seed_duct'], 'duct')
        (seeder.plant()
<<<<<<< HEAD
         .grow()
         #.shuffle(SHUFFLES["seed_square_shape"])
         .fill(FILL_METHODS, (SELECTORS["farthest_couple_middle_space_area_min_100000"], "empty"))
         .fill(FILL_METHODS, (SELECTORS["single_edge"], "empty"), recursive=True)
         .simplify(SELECTORS["fuse_small_cell_without_components"])
         .shuffle(SHUFFLES["seed_square_shape"]))

        input_setup = input_file[:-5] + "_setup.json"
        spec = reader.create_specification_from_file(input_setup)
=======
         .grow(show=True)
         .shuffle(SHUFFLES['seed_square_shape_component_aligned'], show=True)
         .fill(FILL_METHODS_HOMOGENEOUS, (SELECTORS["farthest_couple_middle_space_area_min_100000"],
                                          "empty"), show=True)
         .fill(FILL_METHODS_HOMOGENEOUS, (SELECTORS["single_edge"], "empty"), recursive=True,
               show=True)
         .simplify(SELECTORS["fuse_small_cell_without_components"], show=True)
         .shuffle(SHUFFLES['seed_square_shape_component_aligned'], show=True)
         .empty(SELECTORS["corner_big_cell_area_70000"])
         .fill(FILL_METHODS_HOMOGENEOUS, (SELECTORS["farthest_couple_middle_space_area_min_50000"],
                                          "empty"), show=True)
         .simplify(SELECTORS["fuse_small_cell_without_components"], show=True)
         .shuffle(SHUFFLES['seed_square_shape_component_aligned'], show=True))

        plan.plot()

        spec = reader.create_specification_from_file("test_solution_duplex_setup.json")
>>>>>>> 2f241d16
        spec.plan = plan
        plan.plot()
        space_planner = SpacePlanner("test", spec)
        best_solutions = space_planner.solution_research()

<<<<<<< HEAD
        for solution in best_solutions:
            circulator = Circulator(plan=solution.plan, cost_rules=COST_RULES)
            circulator.connect()
            circulator.connecting_paths()
            circulator.plot()
            logging.debug('connecting paths: {0}'.format(circulator.connecting_paths))
=======
        return space_planner


    def connect_plan():
        """
        Test
        :return:
        """

        space_planner = test_duplex()

        if space_planner.solutions_collector.solutions:
            for solution in space_planner.solutions_collector.best():
                circulator = Circulator(plan=solution.plan, cost_rules=COST_RULES)
                circulator.connect()
                circulator.plot()
                logging.debug('connecting paths: {0}'.format(circulator.connecting_paths))
>>>>>>> 2f241d16


    connect_plan()<|MERGE_RESOLUTION|>--- conflicted
+++ resolved
@@ -402,17 +402,6 @@
 
         seeder = Seeder(plan, GROWTH_METHODS).add_condition(SELECTORS['seed_duct'], 'duct')
         (seeder.plant()
-<<<<<<< HEAD
-         .grow()
-         #.shuffle(SHUFFLES["seed_square_shape"])
-         .fill(FILL_METHODS, (SELECTORS["farthest_couple_middle_space_area_min_100000"], "empty"))
-         .fill(FILL_METHODS, (SELECTORS["single_edge"], "empty"), recursive=True)
-         .simplify(SELECTORS["fuse_small_cell_without_components"])
-         .shuffle(SHUFFLES["seed_square_shape"]))
-
-        input_setup = input_file[:-5] + "_setup.json"
-        spec = reader.create_specification_from_file(input_setup)
-=======
          .grow(show=True)
          .shuffle(SHUFFLES['seed_square_shape_component_aligned'], show=True)
          .fill(FILL_METHODS_HOMOGENEOUS, (SELECTORS["farthest_couple_middle_space_area_min_100000"],
@@ -430,20 +419,11 @@
         plan.plot()
 
         spec = reader.create_specification_from_file("test_solution_duplex_setup.json")
->>>>>>> 2f241d16
         spec.plan = plan
         plan.plot()
         space_planner = SpacePlanner("test", spec)
         best_solutions = space_planner.solution_research()
 
-<<<<<<< HEAD
-        for solution in best_solutions:
-            circulator = Circulator(plan=solution.plan, cost_rules=COST_RULES)
-            circulator.connect()
-            circulator.connecting_paths()
-            circulator.plot()
-            logging.debug('connecting paths: {0}'.format(circulator.connecting_paths))
-=======
         return space_planner
 
 
@@ -461,7 +441,6 @@
                 circulator.connect()
                 circulator.plot()
                 logging.debug('connecting paths: {0}'.format(circulator.connecting_paths))
->>>>>>> 2f241d16
 
 
     connect_plan()