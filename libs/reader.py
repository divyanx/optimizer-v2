# coding=utf-8
"""
Reader module : Used to read file from json input and create a plan.
"""
from typing import Dict, Sequence, Tuple, List
import os
import json

from libs import plan
from libs.category import SPACE_CATEGORIES, LINEAR_CATEGORIES
from libs.specification import Specification, Item, Size

from libs.utils.geometry import (
    point_dict_to_tuple,
    barycenter,
    direction_vector,
    normal_vector,
    move_point
)
from libs.utils.custom_types import Coords2d, FourCoords2d, ListCoords2d

<<<<<<< HEAD
BLUEPRINT_INPUT_FOLDER = "../resources/blueprints"
BLUEPRINT_INPUT_FILES = [
    "Groslay_A-00-01_oldformat.json",
    "Levallois_A3_505.json",
    "Levallois_Parisot.json",
    "Levallois_Tisnes.json",
    "Levallois_Creuze.json",
    "Levallois_Meyronin.json",
    "Levallois_Letourneur.json",
    "Antony_A22.json",
    "Antony_A33.json",
    "Antony_B14.json",
    "Antony_B22.json",
    "Bussy_A001.json",
    "Bussy_A101.json",
    "Bussy_A202.json",
    "Bussy_B002.json",
    "Bussy_B104.json",
    "Bussy_Regis.json",
    "Edison_10.json",
    "Edison_20.json",
    "Massy_C102.json",
    "Massy_C204.json",
    "Massy_C303.json",
    "Noisy_A145.json",
    "Noisy_A318.json",
    "Paris18_A301.json",
    "Paris18_A302.json",
    "Paris18_A402.json",
    "Paris18_A501.json",
    "Paris18_A502.json",
    "Sartrouville_RDC.json",
    "Sartrouville_R1.json",
    "Sartrouville_R2.json",
    "Sartrouville_A104.json",
    "Vernouillet_A002.json",
    "Vernouillet_A003.json",
    "Vernouillet_A105.json"
]
=======
>>>>>>> abcfb3c2
LOAD_BEARING_WALL_WIDTH = 15.0
DEFAULT_BLUEPRINT_INPUT_FOLDER = "../resources/blueprints"
DEFAULT_SPECIFICATION_INPUT_FOLDER = "../resources/specifications"


def _get_perimeter(input_floor_plan_dict: Dict) -> Sequence[Coords2d]:
    """
    Returns a vertices list of the perimeter points of an apartment
    :param input_floor_plan_dict:
    :return:
    """
    apartment = input_floor_plan_dict['apartment']
    perimeter_walls = apartment['externalWalls']
    vertices = apartment['vertices']
    return [(vertices[i]['x'], vertices[i]['y']) for i in perimeter_walls]


def _get_fixed_item_perimeter(fixed_item: Dict,
                              vertices: Sequence[Coords2d]) -> FourCoords2d:
    """calculates the polygon perimeter of the fixed item
    Input dict expected with following attributes
    Should be useless if the dict gives us the fixed item geometry directly
    {
        "type": "doorWindow",
        "vertex2": 1,
        "width": 80,
        "coef1": 286,
        "vertex1": 0,
        "coef2": 540
      },
    """
    width = fixed_item['width']
    vertex_1 = point_dict_to_tuple(vertices[fixed_item['vertex1']])
    vertex_2 = point_dict_to_tuple(vertices[fixed_item['vertex2']])
    coef_1 = fixed_item['coef1']
    coef_2 = fixed_item['coef2']
    point_1 = barycenter(vertex_1, vertex_2, coef_1 / 1000)
    point_2 = barycenter(vertex_1, vertex_2, coef_2 / 1000)
    return _rectangle_from_segment((point_1, point_2), width)


def _rectangle_from_segment(segment: Tuple[Coords2d, Coords2d], width: float) -> FourCoords2d:
    """
    Creates a rectangle from a segment and a width
    :param segment:
    :param width:
    :return:
    """
    point_1, point_2 = segment
    vector = direction_vector(point_1, point_2)
    vector = normal_vector(vector)

    point_3 = move_point(point_2, vector, width)
    point_4 = move_point(point_1, vector, width)

    return point_1, point_2, point_3, point_4


def _get_external_space_perimeter(external_space_coords: List) -> ListCoords2d:
    """
    Returns a list with the perimeter of external space.
    :param external_space_coords:
    :return: list
    """
    list_points = []
    for point in external_space_coords:
        list_points.append(tuple((point[0], point[1])))

    list_points = tuple(list_points)

    return list_points


def _get_external_spaces(input_floor_plan_dict: Dict) -> Sequence[Tuple[Coords2d, Dict]]:
    """
    Returns a list with the perimeter of external space.
    :param input_floor_plan_dict:
    :return: list
    """
    apartment = input_floor_plan_dict['apartment']
    external_spaces = apartment['externalSpaces']

    output = []
    for external_space in external_spaces:
        if 'polygon' in external_space.keys():
            coords = _get_external_space_perimeter(external_space['polygon'])
            output.append((coords, external_space['type']))

    return output


def _get_fixed_items_perimeters(input_floor_plan_dict: Dict) -> Sequence[Tuple[Coords2d, Dict]]:
    """
    Returns a list with the perimeter of each fixed items.
    NOTE: we are using the pandas dataframe because we do not want to recalculate
    the absolute geometry of each fixed items. As a general rule,
    it would be much better to read and store the geometry
    of each fixed items as list of vertices instead of the way it's done by using barycentric and
    width data. It would be faster and enable us any fixed item shape.
    :param input_floor_plan_dict:
    :return: list
    """
    apartment = input_floor_plan_dict['apartment']
    vertices = apartment['vertices']
    fixed_items = apartment['fixedItems']
    output = []
    for fixed_item in fixed_items:
        coords = _get_fixed_item_perimeter(fixed_item, vertices)
        output.append((coords, fixed_item['type']))

    return output


def _get_load_bearing_wall_perimeter(load_bearing_wall: List[int],
                                     vertices: Sequence[Dict[str, str]]) -> Sequence[Coords2d]:
    """
    Returns a rectangular perimeter around the wall
    Expect the following data model :
    "loadBearingWalls": [
      [
        9,
        8
      ]
    ],
    :param load_bearing_wall:
    :param vertices:
    :return:
    """

    wall_points = [point_dict_to_tuple(vertices[ix]) for ix in load_bearing_wall]
    normal = normal_vector(direction_vector(*wall_points))
    point_1 = move_point(wall_points[0], normal, 1)
    point_2 = move_point(wall_points[1], normal, 1)

    return _rectangle_from_segment((point_1, point_2), LOAD_BEARING_WALL_WIDTH)


def _get_load_bearings_walls(input_floor_plan_dict: Dict) -> Sequence[Tuple[Coords2d, str]]:
    """
    Returns a proper format with type and coordinates for each load bearing wall
    :param input_floor_plan_dict:
    :return:
    """
    apartment = input_floor_plan_dict['apartment']
    vertices = apartment['vertices']
    load_bearing_walls = apartment['loadBearingWalls']
    output = []
    for load_bearing_wall in load_bearing_walls:
        coords = _get_load_bearing_wall_perimeter(load_bearing_wall, vertices)
        output.append((coords, 'loadBearingWall'))

    return output


def get_json_from_file(file_path: str = 'Antony_A22.json',
                       input_folder: str = DEFAULT_BLUEPRINT_INPUT_FOLDER) -> Dict:
    """
    Retrieves the data dictionary from an optimizer json input
    :return:
    """

    module_path = os.path.dirname(__file__)
    input_file_path = os.path.join(module_path, input_folder, file_path)

    # retrieve data from json file
    with open(os.path.abspath(input_file_path)) as floor_plan_file:
        input_floor_plan_dict = json.load(floor_plan_file)

    return input_floor_plan_dict


def create_plan_from_file(input_file: str) -> plan.Plan:
    """
    Creates a plan object from the data retrieved from the given file
    :param input_file: the path to a json file
    :return: a plan object
    """
    floor_plan_dict = get_json_from_file(input_file)

    perimeter = _get_perimeter(floor_plan_dict)
    file_name = os.path.splitext(os.path.basename(input_file))[0]
    my_plan = plan.Plan(file_name).from_boundary(perimeter)

    fixed_items = _get_load_bearings_walls(floor_plan_dict)
    fixed_items += _get_fixed_items_perimeters(floor_plan_dict)

    # TODO : ADAPT EXTERNAL SPACES FOR ALL PLANS - temporary dirty fix
    if input_file == "Groslay_A-00-01_oldformat.json":
        external_spaces = _get_external_spaces(floor_plan_dict)
        for external_space in external_spaces:
            if external_space[1] in SPACE_CATEGORIES:
                my_plan.insert_space_from_boundary(external_space[0],
                                                   category=SPACE_CATEGORIES[external_space[1]])

    for fixed_item in fixed_items:
        if fixed_item[1] in SPACE_CATEGORIES:
            my_plan.insert_space_from_boundary(fixed_item[0],
                                               category=SPACE_CATEGORIES[fixed_item[1]])
        if fixed_item[1] in LINEAR_CATEGORIES:
            my_plan.insert_linear(fixed_item[0][0], fixed_item[0][1],
                                  category=LINEAR_CATEGORIES[fixed_item[1]])

    return my_plan


def create_specification_from_file(input_file: str):
    """
    Creates a specification object from a json data
    The model is in the form:
    {
      "setup": [
        {
          "type": "entrance",
          "variant": "s",
          "requiredArea": {
            "min": 25000,
            "max": 50000
          }
        },
        {
          "type": "livingKitchen",
          "variant": "s",
          "requiredArea": {
            "min": 240000,
            "max": 360000
          }
        }]
    }
    TODO : we should store the blueprint reference in the setup json

    """
    spec_dict = get_json_from_file(input_file, DEFAULT_SPECIFICATION_INPUT_FOLDER)
    specification = Specification(input_file)
    for item in spec_dict['setup']:
        _category = item['type']
        if _category not in SPACE_CATEGORIES:
            raise ValueError('Space type not present in space categories: {0}'.format(_category))
        required_area = item['requiredArea']
        size_min = Size(area=required_area['min'])
        size_max = Size(area=required_area['max'])
        variant = item['variant']
        new_item = Item(SPACE_CATEGORIES[_category], variant, size_min, size_max)
        specification.add_item(new_item)

    return specification


if __name__ == '__main__':
    def specification_read():
        """
        Test
        :return:
        """
        input_file = 'Bussy_A001_setup.json'
        create_plan_from_file(input_file)

        spec = create_specification_from_file(input_file)
        print(spec)


    specification_read()<|MERGE_RESOLUTION|>--- conflicted
+++ resolved
@@ -19,48 +19,6 @@
 )
 from libs.utils.custom_types import Coords2d, FourCoords2d, ListCoords2d
 
-<<<<<<< HEAD
-BLUEPRINT_INPUT_FOLDER = "../resources/blueprints"
-BLUEPRINT_INPUT_FILES = [
-    "Groslay_A-00-01_oldformat.json",
-    "Levallois_A3_505.json",
-    "Levallois_Parisot.json",
-    "Levallois_Tisnes.json",
-    "Levallois_Creuze.json",
-    "Levallois_Meyronin.json",
-    "Levallois_Letourneur.json",
-    "Antony_A22.json",
-    "Antony_A33.json",
-    "Antony_B14.json",
-    "Antony_B22.json",
-    "Bussy_A001.json",
-    "Bussy_A101.json",
-    "Bussy_A202.json",
-    "Bussy_B002.json",
-    "Bussy_B104.json",
-    "Bussy_Regis.json",
-    "Edison_10.json",
-    "Edison_20.json",
-    "Massy_C102.json",
-    "Massy_C204.json",
-    "Massy_C303.json",
-    "Noisy_A145.json",
-    "Noisy_A318.json",
-    "Paris18_A301.json",
-    "Paris18_A302.json",
-    "Paris18_A402.json",
-    "Paris18_A501.json",
-    "Paris18_A502.json",
-    "Sartrouville_RDC.json",
-    "Sartrouville_R1.json",
-    "Sartrouville_R2.json",
-    "Sartrouville_A104.json",
-    "Vernouillet_A002.json",
-    "Vernouillet_A003.json",
-    "Vernouillet_A105.json"
-]
-=======
->>>>>>> abcfb3c2
 LOAD_BEARING_WALL_WIDTH = 15.0
 DEFAULT_BLUEPRINT_INPUT_FOLDER = "../resources/blueprints"
 DEFAULT_SPECIFICATION_INPUT_FOLDER = "../resources/specifications"
