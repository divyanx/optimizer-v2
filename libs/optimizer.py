--- conflicted
+++ resolved
@@ -100,13 +100,10 @@
         self.do_refiner = params.get('do_refiner', False)
         self.refiner_type = params.get('refiner_type', 'space_nsga')
         self.refiner_params = params.get('refiner_params', refiner_params)
-<<<<<<< HEAD
         self.do_garnisher = params.get('do_garnisher', False)
         self.garnisher_type = params.get('garnisher_type', 'bed')
-=======
         self.do_door = params.get('do_door', False)
         self.ref_plan_url = params.get('ref_plan_url', None)
->>>>>>> bdf6dc6e
 
 
 class Optimizer:
@@ -273,7 +270,18 @@
         elapsed_times["refiner"] = time.process_time() - t0_refiner
         logging.info("Refiner achieved in %f", elapsed_times["refiner"])
 
-<<<<<<< HEAD
+        # placing doors
+        t0_door = time.process_time()
+        if params.do_door:
+            logging.info("Door")
+            if best_solutions and space_planner:
+                for sol in best_solutions:
+                    place_doors(sol.plan)
+                    if params.do_plot:
+                        door_plot(sol.plan)
+        elapsed_times["door"] = time.process_time() - t0_door
+        logging.info("Door placement achieved in %f", elapsed_times["door"])
+
         # garnisher
         t0_garnisher = time.process_time()
         if params.do_garnisher:
@@ -288,19 +296,6 @@
                                           libs.io.plot.output_path)
         elapsed_times["garnisher"] = time.process_time() - t0_garnisher
         logging.info("Garnisher achieved in %f", elapsed_times["garnisher"])
-=======
-        # placing doors
-        t0_door = time.process_time()
-        if params.do_door:
-            logging.info("Door")
-            if best_solutions and space_planner:
-                for sol in best_solutions:
-                    place_doors(sol.plan)
-                    if params.do_plot:
-                        door_plot(sol.plan)
-        elapsed_times["door"] = time.process_time() - t0_door
-        logging.info("Door placement achieved in %f", elapsed_times["door"])
->>>>>>> bdf6dc6e
 
         # output
         t0_output = time.process_time()
@@ -330,23 +325,15 @@
         logging.getLogger().setLevel(logging.INFO)
         executor = Optimizer()
         response = executor.run_from_file_names(
-<<<<<<< HEAD
-            "048.json",
-            "048_setup0.json",
-=======
             "032.json",
             "032_setup0.json",
->>>>>>> bdf6dc6e
             {
                 "grid_type": "002",
                 "seeder_type": "directional_seeder",
                 "do_plot": True,
-<<<<<<< HEAD
-                "do_garnisher": True
-=======
                 "do_refiner": True,
                 "do_door": True
->>>>>>> bdf6dc6e
+                "do_garnisher": True
             }
         )
         logging.info("Time: %i", int(response.elapsed_times["total"]))
