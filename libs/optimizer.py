#!/usr/bin/env python3
# coding=utf-8
"""
module used to run optimizer
"""

import logging
from typing import List, Dict, Optional, Any, TYPE_CHECKING
import time
import mimetypes
import os

from libs.io import reader
from libs.io.writer import generate_output_dict, save_plan_as_json
from libs.modelers.grid import GRIDS
from libs.modelers.seed import SEEDERS
from libs.modelers.corridor import Corridor, CORRIDOR_BUILDING_RULES
from libs.equipments.furniture import GARNISHERS
from libs.refiner.refiner import REFINERS
from libs.space_planner.space_planner import SPACE_PLANNERS
from libs.equipments.doors import place_doors, door_plot
from libs.utils.features import Features
from libs.version import VERSION as OPTIMIZER_VERSION
from libs.scoring.scoring import final_scoring
from libs.space_planner.solution import spec_adaptation, reference_plan_solution
import libs.io.plot
import matplotlib.pyplot as plt
import urllib
import json

from libs.worker.mqproto import MQProto

if TYPE_CHECKING:
    from libs.worker.mq import Exchanger


class Response:
    """
    Response of an optimizer run. Contains solutions and all run data.
    """

    def __init__(self,
                 solutions: List[dict],
                 elapsed_times: Dict[str, float],
                 files: Dict[str, dict] = None,
                 ref_plan_score: Optional[float] = None,
                 ref_plan_score_components: Optional[dict] = None,
                 ):
        self.solutions = solutions
        self.elapsed_times = elapsed_times
        self.files = files
        self.ref_plan_score = ref_plan_score
        self.ref_plan_score_components = ref_plan_score_components

    def to_json(self, status: str = "ok") -> Dict[str, Any]:
        j = {
            'status': status,
            'solutions': self.solutions,
            'times': self.elapsed_times,
            'files': self.files,
        }

        if self.ref_plan_score is not None:
            j['refPlanScore'] = self.ref_plan_score

        # APP-5870: Adding refPlanScoreComponents
        if self.ref_plan_score_components is not None:
            j['refPlanScoreComponents'] = self.ref_plan_score_components

        return j


class LocalContext:
    """Local execution context"""

    def __init__(self):
        self.files: Dict[str, dict] = {}
        self.output_dir: Optional[str] = None
        self.mq: Optional[Exchanger] = None
        self.td: Optional['TaskDefinition'] = None
        self.mq_msg_later: List[dict] = []

    def add_file(
            self,
            name: str,
            ftype: Optional[str] = '?',
            title: Optional[str] = None,
            mime: str = None
    ):
        if not title:
            title = name
        self.files[name] = {
            'type': ftype,
            'title': title,
            'mime': mime,
        }

    def send_in_progress_result(self, resp: Response, status: str = 'in-progress') -> None:
         if self.mq:
            self.mq.send_result(MQProto.format_full_response(resp, self.td, status))

    def send_mq_later(self, msg: dict):
        self.mq_msg_later.append(msg)

    def prepare_mq(self, mq: 'Exchanger', td: 'TaskDefinition'):
        self.mq = mq
        self.td = td


class ExecParams:
    """
    Dict wrapper, mostly useful for auto-completion

         TODO : the params structure does not seem generic enough.
                The structure should be the same for each step of the pipe.
                For example, we could do something nicer such as :
                params = {
                           'grid': {'name': 'optimal_grid', 'params': {}},
                           'seeder': {'name': 'simple_seeder, 'params': {}},
                           'space_planner': {'name': 'default_space_planner', 'params': {}},
                           'refiner': {'name': 'simple', 'params': {'mu': 28, 'ngen': 100 ...},
                                       'run': True}
                          }
                To use as follow:
                if self.params.shuffle['run']:
                    (SHUFFLES[self.params.shuffle['name']]
                        .apply_to(plan, params=self.params.shuffle['params']))

    """

    def __init__(self, params):
        if params is None:
            params = {}

        refiner_params = {"ngen": 100, "mu": 80, "cxpb": 0.5, "max_tries": 10, "elite": 0.1,
                          "processes": 8}

        self.grid_type = params.get('grid_type', '002')
        self.seeder_type = params.get('seeder_type', 'directional_seeder')
        self.space_planner_type = params.get('space_planner_type', 'standard_space_planner')
        self.do_plot = params.get('do_plot', False)
        self.save_ll_bp = params.get('save_ll_bp', False)
        self.max_nb_solutions = params.get('max_nb_solutions', 3)
        self.do_corridor = params.get('do_corridor', True)
        self.corridor_type = params.get('corridor_params', 'no_cut')
        self.do_refiner = params.get('do_refiner', True)
        self.refiner_type = params.get('refiner_type', 'space_nsga')
        self.refiner_params = params.get('refiner_params', refiner_params)
        self.do_garnisher = params.get('do_garnisher', False)
        self.garnisher_type = params.get('garnisher_type', 'default')
        self.do_door = params.get('do_door', Features.do_door())
        self.ref_plan_url: str = params.get('ref_plan_url', None)
        self.do_final_scoring: bool = params.get('do_final_scoring', False)
<<<<<<< HEAD
        self.intermediate_transmission: bool = params.get('intermediate_transmission', True)
        self.two_steps_processing: bool = params.get('two_steps_processing', Features.two_steps_processing())
        self.individual_processing: bool = params.get('per_solution_processing', Features.per_solution_processing())

        # This is a simplification rule
        if self.two_steps_processing:
            self.intermediate_transmission = True
            self.do_refiner = True
            self.do_door = True
            self.do_corridor = True
=======
        self.intermediate_transmission: bool = params.get(
            'intermediate_transmission',
            Features.intermediate_transmission()
        )
>>>>>>> 8f389453


class Optimizer:
    """
    Class used to run Optimizer with defined parameters.
    TODO: why are we using a Class here? We could just use functions and the module namespace.
    """

    VERSION = OPTIMIZER_VERSION
    """Current version"""

    def run_from_file_names(self,
                            lot_file_name: str = "011.json",
                            setup_file_name: str = "011_setup0.json",
                            params: dict = None,
                            local_context: dict = None) -> Response:
        """
        Run Optimizer from file names.
        :param lot_file_name: name of lot file, file has to be in resources/blueprints
        :param setup_file_name: name of setup file, file has to be in resources/specifications
        :param params: Execution parameters
        :param local_context: Local execution parameters
        :return: optimizer response
        """
        lot = reader.get_json_from_file(lot_file_name)
        setup = reader.get_json_from_file(setup_file_name,
                                          reader.DEFAULT_SPECIFICATION_INPUT_FOLDER)

        return self.run(lot, setup, params, local_context)

    @staticmethod
    def get_generated_files(output_dir) -> Dict[str, Dict]:
        mimetypes.init()
        files: Dict[str, Dict] = {}
        for file in os.listdir(output_dir):
            extension = os.path.splitext(file)[-1].lower()
            if (extension in (".tif", ".tiff",
                              ".jpeg", ".jpg", ".jif", ".jfif",
                              ".jp2", ".jpx", ".j2k", ".j2c",
                              ".gif", ".svg", ".fpx", ".pcd", ".png", ".pdf")
                    or extension == ".json"):
                files[file] = {
                    'type': os.path.splitext(file)[0],
                    'title': os.path.splitext(file)[0].capitalize(),
                    'mime': mimetypes.types_map[extension],
                }
        return files

    def run(self,
            lot: dict,
            setup: dict,
            params_dict: dict = None,
            local_context: LocalContext = None) -> Response:
        """
        Run Optimizer
        :param lot: lot data
        :param setup: setup data
        :param params_dict: execution parameters
        :param local_context: local context parameters
        :return: optimizer response
        """
        assert "v2" in lot.keys(), "lot must contain v2 data"

        # OPT-119: If we don't have a local_context, we create one
        assert local_context, "Local context is required"

        params = ExecParams(params_dict)

        # output dir
        if local_context is not None and local_context.output_dir:
            libs.io.plot.output_path = local_context.output_dir
            if not os.path.exists(libs.io.plot.output_path):
                os.makedirs(libs.io.plot.output_path)

        # times
        elapsed_times = {}
        t0_total = time.process_time()
        t0_total_real = time.time()

        # reading lot
        logging.info("Read lot")
        t0_reader = time.process_time()
        plan = reader.create_plan_from_data(lot)
        elapsed_times["reader"] = time.process_time() - t0_reader
        logging.info("Lot read in %f", elapsed_times["reader"])

        # reading setup
        logging.info("Read setup")
        t0_setup = time.process_time()
        setup_spec = reader.create_specification_from_data(setup)
        logging.debug(setup_spec)
        setup_spec.plan = plan
        setup_spec.plan.remove_null_spaces()
        area_matching = setup_spec.area_checker()
        elapsed_times["setup"] = time.process_time() - t0_setup
        logging.info("Setup read in %f", elapsed_times["setup"])
        # If plan area and specification area incompatibility early exit:
        if not area_matching:
            elapsed_times["total"] = time.process_time() - t0_total
            elapsed_times["totalReal"] = time.time() - t0_total_real
            return Response([], elapsed_times, files=local_context.files)

        # grid
        logging.info("Grid")
        t0_grid = time.process_time()
        GRIDS[params.grid_type].apply_to(plan)
        if params.do_plot:
            plan.plot(name="grid")
        if params.save_ll_bp:
            save_plan_as_json(plan.serialize(), "grid", libs.io.plot.output_path)
        elapsed_times["grid"] = time.process_time() - t0_grid
        logging.info("Grid achieved in %f", elapsed_times["grid"])

        # seeder
        logging.info("Seeder")
        t0_seeder = time.process_time()
        SEEDERS[params.seeder_type].apply_to(plan)
        if params.do_plot:
            plan.plot(name="seeder")
        if params.save_ll_bp:
            save_plan_as_json(plan.serialize(), "seeder", libs.io.plot.output_path)
        elapsed_times["seeder"] = time.process_time() - t0_seeder
        logging.info("Seeder achieved in %f", elapsed_times["seeder"])

        # space planner
        logging.info("Space planner")
        t0_space_planner = time.process_time()
        space_planner = SPACE_PLANNERS[params.space_planner_type]
        best_solutions = space_planner.apply_to(setup_spec, params.max_nb_solutions)
        logging.debug(best_solutions)
        elapsed_times["space planner"] = time.process_time() - t0_space_planner
        logging.info("Space planner achieved in %f", elapsed_times["space planner"])

        if params.intermediate_transmission:
            response = Response(
                [generate_output_dict(lot, sol) for sol in best_solutions],
                elapsed_times,
                files=local_context.files,
            )
            local_context.send_in_progress_result(response, 'in-progress')

        if params.individual_processing:
            for i, sol in enumerate(best_solutions):
                if params.save_ll_bp:
                    save_plan_as_json(plan.serialize(), "solutions/%s" % i, libs.io.plot.output_path)

        # corridor
        t0_corridor = time.process_time()
        if params.do_corridor:
            logging.info("Corridor")
            for i, sol in enumerate(best_solutions):
                corridor_building_rule = CORRIDOR_BUILDING_RULES[params.corridor_type]
                Corridor(corridor_rules=corridor_building_rule["corridor_rules"],
                         growth_method=corridor_building_rule["growth_method"]).apply_to(sol)
                # specification update
                spec_adaptation(sol, space_planner.solutions_collector)
                if params.do_plot:
                    sol.spec.plan.plot(name=f"corridor sol {i + 1}")
                if params.save_ll_bp:
                    save_plan_as_json(sol.spec.plan.serialize(), f"corridor sol {i + 1}",
                                      libs.io.plot.output_path)
        elapsed_times["corridor"] = time.process_time() - t0_corridor
        logging.info("Corridor achieved in %f", elapsed_times["corridor"])

        # refiner
        t0_refiner = time.process_time()
        if params.do_refiner:
            logging.info("Refiner")
            for i, sol in enumerate(best_solutions):
                REFINERS[params.refiner_type].apply_to(sol, params.refiner_params)
                spec_adaptation(sol, space_planner.solutions_collector)
                if params.do_plot:
                    sol.spec.plan.plot(name=f"refiner sol {i + 1}")
                if params.save_ll_bp:
                    save_plan_as_json(sol.spec.plan.serialize(), f"refiner sol {i + 1}",
                                      libs.io.plot.output_path)
        elapsed_times["refiner"] = time.process_time() - t0_refiner
        logging.info("Refiner achieved in %f", elapsed_times["refiner"])

        # placing doors
        t0_door = time.process_time()
        if params.do_door:
            logging.info("Door")
            if best_solutions:
                for sol in best_solutions:
                    place_doors(sol.spec.plan)
                    if params.do_plot:
                        door_plot(sol.spec.plan)
        elapsed_times["door"] = time.process_time() - t0_door
        logging.info("Door placement achieved in %f", elapsed_times["door"])

        # garnisher
        t0_garnisher = time.process_time()
        if params.do_garnisher:
            logging.info("Garnisher")
            if best_solutions and space_planner:
                for i, sol in enumerate(best_solutions):
                    GARNISHERS[params.garnisher_type].apply_to(sol)
                    if params.do_plot:
                        sol.spec.plan.plot(name=f"garnisher sol {i+1}")
                    if params.save_ll_bp:
                        save_plan_as_json(sol.spec.plan.serialize(), f"garnisher sol {i+1}",
                                          libs.io.plot.output_path)
        elapsed_times["garnisher"] = time.process_time() - t0_garnisher
        logging.info("Garnisher achieved in %f", elapsed_times["garnisher"])

        # scoring
        ref_final_score = None
        ref_final_score_components = None
        if params.do_final_scoring:
            # reference plan scoring
            if params.ref_plan_url is not None:
                with urllib.request.urlopen(params.ref_plan_url) as url:
                    data = json.loads(url.read().decode())
                    ref_plan = reader.create_plan_from_data(data)
                    if params.do_plot:
                        ref_plan.plot()
                    ref_solution = reference_plan_solution(ref_plan, setup_spec)
                    ref_final_score, ref_final_score_components = final_scoring(ref_solution)

            # solution scoring
            if best_solutions:
                for sol in best_solutions:
                    final_score, final_score_components = final_scoring(sol)
                    sol.final_score = final_score
                    sol.final_score_components = final_score_components
                    if params.do_plot:
                        sol.spec.plan.plot()
                plt.close()

        # output
        t0_output = time.process_time()
        logging.info("Output")
        solutions = [generate_output_dict(lot, sol) for sol in best_solutions]
        elapsed_times["output"] = time.process_time() - t0_output
        logging.info("Output written in %f", elapsed_times["output"])

        elapsed_times["total"] = time.process_time() - t0_total
        elapsed_times["totalReal"] = time.time() - t0_total_real
        logging.info("Run complete in %f (process time), %f (real time)",
                     elapsed_times["total"],
                     elapsed_times["totalReal"])

        # OPT-114: This is how we will transmit the generated files
        local_context.files = Optimizer.get_generated_files(libs.io.plot.output_path)

        return Response(
            solutions,
            elapsed_times,
            local_context.files,
            ref_final_score,
            ref_final_score_components
        )


if __name__ == '__main__':
    def main():
        """
        Useful simple main
        """
        logging.getLogger().setLevel(logging.INFO)
        executor = Optimizer()
        response = executor.run_from_file_names(
            "045.json",
            "045_setup0.json",
            {
                "grid_type": "002",
                "seeder_type": "directional_seeder",
                "do_plot": True,
                "do_corridor": True,
                "do_refiner": True,
                "max_nb_solutions": 3,
                "do_door": False,
                "do_final_scoring": True
            }
        )
        logging.info("Time: %i", int(response.elapsed_times["total"]))
        logging.info("Nb solutions: %i", len(response.solutions))


    main()<|MERGE_RESOLUTION|>--- conflicted
+++ resolved
@@ -151,23 +151,11 @@
         self.do_door = params.get('do_door', Features.do_door())
         self.ref_plan_url: str = params.get('ref_plan_url', None)
         self.do_final_scoring: bool = params.get('do_final_scoring', False)
-<<<<<<< HEAD
-        self.intermediate_transmission: bool = params.get('intermediate_transmission', True)
-        self.two_steps_processing: bool = params.get('two_steps_processing', Features.two_steps_processing())
-        self.individual_processing: bool = params.get('per_solution_processing', Features.per_solution_processing())
-
-        # This is a simplification rule
-        if self.two_steps_processing:
-            self.intermediate_transmission = True
-            self.do_refiner = True
-            self.do_door = True
-            self.do_corridor = True
-=======
         self.intermediate_transmission: bool = params.get(
             'intermediate_transmission',
             Features.intermediate_transmission()
         )
->>>>>>> 8f389453
+        self.individual_processing: bool = params.get('per_solution_processing', Features.per_solution_processing())
 
 
 class Optimizer:
