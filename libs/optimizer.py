#!/usr/bin/env python3
# coding=utf-8
"""
module used to run optimizer
"""

import logging
from typing import List, Dict, Optional
import time
import mimetypes
import os

from libs.io import reader
from libs.io.writer import generate_output_dict, save_plan_as_json
from libs.modelers.grid import GRIDS
from libs.modelers.seed import SEEDERS
from libs.modelers.corridor import Corridor, CORRIDOR_BUILDING_RULES
from libs.refiner.refiner import REFINERS
from libs.space_planner.space_planner import SPACE_PLANNERS
from libs.equipments.doors import place_doors, door_plot
from libs.version import VERSION as OPTIMIZER_VERSION
from libs.scoring.scoring import final_scoring
from libs.space_planner.solution import spec_adaptation, reference_plan_solution
import libs.io.plot
import matplotlib.pyplot as plt
import urllib, json


class LocalContext:
    """Local execution context"""

    def __init__(self):
        self.files: Dict[str, Dict] = {}
        self.output_dir: str = None

    def add_file(
            self,
            name: str,
            ftype: Optional[str] = '?',
            title: Optional[str] = None,
            mime: str = None
    ):
        if not title:
            title = name
        self.files[name] = {
            'type': ftype,
            'title': title,
            'mime': mime,
        }


class Response:
    """
    Response of an optimizer run. Contains solutions and all run data.
    """

    def __init__(self,
                 solutions: List[dict],
                 elapsed_times: Dict[str, float],
                 ref_plan_score:float,
                 ref_plan_score_components: Optional[dict] = None
                 ):
        self.solutions = solutions
        self.elapsed_times = elapsed_times
        self.ref_plan_score = ref_plan_score
        self.ref_plan_score_components = ref_plan_score_components


class ExecParams:
    """
    Dict wrapper, mostly useful for auto-completion

         TODO : the params structure does not seem generic enough.
                The structure should be the same for each step of the pipe.
                For example, we could do something nicer such as :
                params = {
                           'grid': {'name': 'optimal_grid', 'params': {}},
                           'seeder': {'name': 'simple_seeder, 'params': {}},
                           'space_planner': {'name': 'default_space_planner', 'params': {}},
                           'refiner': {'name': 'simple', 'params': {'mu': 28, 'ngen': 100 ...},
                                       'run': True}
                          }
                To use as follow:
                if self.params.shuffle['run']:
                    (SHUFFLES[self.params.shuffle['name']]
                        .apply_to(plan, params=self.params.shuffle['params']))

    """

    def __init__(self, params):
        if params is None:
            params = {}

        refiner_params = {"ngen": 80, "mu": 80, "cxpb": 0.9, "max_tries": 10, "elite": 0.1,
                          "processes": 8}
        space_planner_params = {"space_planner_type": "standard_space_planner", "processes": 8}

        self.grid_type = params.get('grid_type', '002')
        self.seeder_type = params.get('seeder_type', 'directional_seeder')
        # self.space_planner_type = params.get('space_planner_type', 'standard_space_planner')
        self.space_planner_params = params.get('space_planner_params', space_planner_params)
        self.do_plot = params.get('do_plot', False)
        self.save_ll_bp = params.get('save_ll_bp', False)
        self.max_nb_solutions = params.get('max_nb_solutions', 3)
        self.do_corridor = params.get('do_corridor', False)
        self.corridor_type = params.get('corridor_params', 'no_cut')
        self.do_refiner = params.get('do_refiner', False)
        self.refiner_type = params.get('refiner_type', 'space_nsga')
        self.refiner_params = params.get('refiner_params', refiner_params)
        self.do_door = params.get('do_door', False)
        self.ref_plan_url = params.get('ref_plan_url', None)
        self.do_final_scoring = params.get('do_final_scoring', False)


class Optimizer:
    """
    Class used to run Optimizer with defined parameters.
    TODO: why are we using a Class here? We could just use functions and the module namespace.
    """

    VERSION = OPTIMIZER_VERSION
    """Current version"""

    def run_from_file_names(self,
                            lot_file_name: str = "011.json",
                            setup_file_name: str = "011_setup0.json",
                            params: dict = None,
                            local_context: dict = None) -> Response:
        """
        Run Optimizer from file names.
        :param lot_file_name: name of lot file, file has to be in resources/blueprints
        :param setup_file_name: name of setup file, file has to be in resources/specifications
        :param params: Execution parameters
        :param local_context: Local execution parameters
        :return: optimizer response
        """
        lot = reader.get_json_from_file(lot_file_name)
        setup = reader.get_json_from_file(setup_file_name,
                                          reader.DEFAULT_SPECIFICATION_INPUT_FOLDER)

        return self.run(lot, setup, params, local_context)

    @staticmethod
    def get_generated_files(output_dir) -> Dict[str, Dict]:
        mimetypes.init()
        files: Dict[str, Dict] = {}
        for file in os.listdir(output_dir):
            extension = os.path.splitext(file)[-1].lower()
            if (extension in (".tif", ".tiff",
                              ".jpeg", ".jpg", ".jif", ".jfif",
                              ".jp2", ".jpx", ".j2k", ".j2c",
                              ".gif", ".svg", ".fpx", ".pcd", ".png", ".pdf")
                    or extension == ".json"):
                files[file] = {
                    'type': os.path.splitext(file)[0],
                    'title': os.path.splitext(file)[0].capitalize(),
                    'mime': mimetypes.types_map[extension],
                }
        return files

    def run(self,
            lot: dict,
            setup: dict,
            params_dict: dict = None,
            local_context: LocalContext = None) -> Response:
        """
        Run Optimizer
        :param lot: lot data
        :param setup: setup data
        :param params_dict: execution parameters
        :param local_context: local context parameters
        :return: optimizer response
        """
        assert "v2" in lot.keys(), "lot must contain v2 data"

        # OPT-119: If we don't have a local_context, we create one
        if not local_context:
            local_context = LocalContext()

        params = ExecParams(params_dict)

        # output dir
        if local_context is not None and local_context.output_dir:
            libs.io.plot.output_path = local_context.output_dir
            if not os.path.exists(libs.io.plot.output_path):
                os.makedirs(libs.io.plot.output_path)

        # times
        elapsed_times = {}
        t0_total = time.process_time()
        t0_total_real = time.time()

        # reading lot
        logging.info("Read lot")
        t0_reader = time.process_time()
        plan = reader.create_plan_from_data(lot)
        elapsed_times["reader"] = time.process_time() - t0_reader
        logging.info("Lot read in %f", elapsed_times["reader"])

        # reading setup
        logging.info("Read setup")
        t0_setup = time.process_time()
        setup_spec = reader.create_specification_from_data(setup)
        logging.debug(setup_spec)
        setup_spec.plan = plan
        setup_spec.plan.remove_null_spaces()
        area_matching = setup_spec.area_checker()
        elapsed_times["setup"] = time.process_time() - t0_setup
        logging.info("Setup read in %f", elapsed_times["setup"])
        if not area_matching:
            return Response([], elapsed_times, None, None)

        # grid
        logging.info("Grid")
        t0_grid = time.process_time()
        GRIDS[params.grid_type].apply_to(plan)
        if params.do_plot:
            plan.plot(name="grid")
        if params.save_ll_bp:
            save_plan_as_json(plan.serialize(), "grid", libs.io.plot.output_path)
        elapsed_times["grid"] = time.process_time() - t0_grid
        logging.info("Grid achieved in %f", elapsed_times["grid"])

        # seeder
        logging.info("Seeder")
        t0_seeder = time.process_time()
        SEEDERS[params.seeder_type].apply_to(plan)
        if params.do_plot:
            plan.plot(name="seeder")
        if params.save_ll_bp:
            save_plan_as_json(plan.serialize(), "seeder", libs.io.plot.output_path)
        elapsed_times["seeder"] = time.process_time() - t0_seeder
        logging.info("Seeder achieved in %f", elapsed_times["seeder"])

        # space planner
        logging.info("Space planner")
        t0_space_planner = time.process_time()
        space_planner = SPACE_PLANNERS[params.space_planner_params['space_planner_type']]
        best_solutions = space_planner.apply_to(setup_spec, params.max_nb_solutions,
                                                params.space_planner_params['processes'])
        logging.debug(best_solutions)
        elapsed_times["space planner"] = time.process_time() - t0_space_planner
        logging.info("Space planner achieved in %f", elapsed_times["space planner"])

        # corridor
        t0_corridor = time.process_time()
        if params.do_corridor:
            logging.info("Corridor")
            if best_solutions:
                for i, sol in enumerate(best_solutions):
                    corridor_building_rule = CORRIDOR_BUILDING_RULES[params.corridor_type]
                    Corridor(corridor_rules=corridor_building_rule["corridor_rules"],
                             growth_method=corridor_building_rule["growth_method"]).apply_to(sol)
                    # specification update
                    spec_adaptation(sol, space_planner.solutions_collector)
                    if params.do_plot:
                        sol.spec.plan.plot(name=f"corridor sol {i + 1}")
                    if params.save_ll_bp:
                        save_plan_as_json(sol.spec.plan.serialize(), f"corridor sol {i + 1}",
                                          libs.io.plot.output_path)
        elapsed_times["corridor"] = time.process_time() - t0_corridor
        logging.info("Corridor achieved in %f", elapsed_times["corridor"])

        # refiner
        t0_refiner = time.process_time()
        if params.do_refiner:
            logging.info("Refiner")
            if best_solutions:
                for i, sol in enumerate(best_solutions):
                    REFINERS[params.refiner_type].apply_to(sol, params.refiner_params)
                    if params.do_plot:
                        sol.spec.plan.plot(name=f"refiner sol {i + 1}")
                    if params.save_ll_bp:
                        save_plan_as_json(sol.spec.plan.serialize(), f"refiner sol {i + 1}",
                                          libs.io.plot.output_path)
        elapsed_times["refiner"] = time.process_time() - t0_refiner
        logging.info("Refiner achieved in %f", elapsed_times["refiner"])

        # placing doors
        t0_door = time.process_time()
        if params.do_door:
            logging.info("Door")
            if best_solutions:
                for sol in best_solutions:
                    place_doors(sol.spec.plan)
                    if params.do_plot:
                        door_plot(sol.spec.plan)
        elapsed_times["door"] = time.process_time() - t0_door
        logging.info("Door placement achieved in %f", elapsed_times["door"])

        # scoring
        ref_final_score = None
        ref_final_score_components = None
        if params.do_final_scoring :
            if params.ref_plan_url is not None:
                with urllib.request.urlopen(params.ref_plan_url) as url:
                    data = json.loads(url.read().decode())
                    ref_plan = reader.create_plan_from_data(data)
                    if params.do_plot:
                        ref_plan.plot()
                    ref_solution = reference_plan_solution(ref_plan, setup_spec)
                    ref_final_score, ref_final_score_components = final_scoring(ref_solution)

            if best_solutions:
                for sol in best_solutions:
                    final_score, final_score_components = final_scoring(sol)
                    sol.final_score = final_score
                    sol.final_score_components = final_score_components
                    if params.do_plot:
                        sol.spec.plan.plot()
                plt.close()

        # output
        t0_output = time.process_time()
        logging.info("Output")
        solutions = [generate_output_dict(lot, sol) for sol in best_solutions]
        elapsed_times["output"] = time.process_time() - t0_output
        logging.info("Output written in %f", elapsed_times["output"])

        elapsed_times["total"] = time.process_time() - t0_total
        elapsed_times["totalReal"] = time.time() - t0_total_real
        logging.info("Run complete in %f (process time), %f (real time)",
                     elapsed_times["total"],
                     elapsed_times["totalReal"])

        # OPT-114: This is how we will transmit the generated files
        local_context.files = Optimizer.get_generated_files(libs.io.plot.output_path)

        # TODO: once scoring has been added, add the ref_plan_score to the solution
        return Response(solutions, elapsed_times, ref_final_score, ref_final_score_components)


if __name__ == '__main__':
    def main():
        """
        Useful simple main
        """
        logging.getLogger().setLevel(logging.INFO)
        executor = Optimizer()
        response = executor.run_from_file_names(
<<<<<<< HEAD
            "france-confort_A1E0H01.json",
            "france-confort_A1E0H01_setup3.json",
            {
                "grid_type": "002",
                "seeder_type": "directional_seeder",
                "do_plot": True,
                "do_corridor": True,
                #"do_refiner":True,
                "max_nb_solutions": 5,
                #"do_door": True,
                #"do_final_scoring": True,
                #"ref_plan_url": "https://cdn.habx.fr/optimizer-lots/plans%20base/ARCH014_plan.json"
=======
            "ARCH014_blueprint.json",
            "ARCH014_setup.json",
            {
                "grid_type": "002",
                "seeder_type": "directional_seeder",
                "do_plot": False,
                "do_corridor": False,
                "do_refiner":False,
                "max_nb_solutions": 3,
                "do_door": False,
                "do_final_scoring": True,
                "ref_plan_url": "https://cdn.habx.fr/optimizer-lots/plans%20base/ARCH014_plan.json"
>>>>>>> 02b5e19f
            }
        )
        logging.info("Time: %i", int(response.elapsed_times["total"]))
        logging.info("Nb solutions: %i", len(response.solutions))


    main()<|MERGE_RESOLUTION|>--- conflicted
+++ resolved
@@ -338,33 +338,18 @@
         logging.getLogger().setLevel(logging.INFO)
         executor = Optimizer()
         response = executor.run_from_file_names(
-<<<<<<< HEAD
             "france-confort_A1E0H01.json",
             "france-confort_A1E0H01_setup3.json",
             {
                 "grid_type": "002",
                 "seeder_type": "directional_seeder",
-                "do_plot": True,
-                "do_corridor": True,
-                #"do_refiner":True,
+                "do_plot": False,
+                "do_corridor": False,
+                #"do_refiner":False,
                 "max_nb_solutions": 5,
-                #"do_door": True,
+                #"do_door": False,
                 #"do_final_scoring": True,
                 #"ref_plan_url": "https://cdn.habx.fr/optimizer-lots/plans%20base/ARCH014_plan.json"
-=======
-            "ARCH014_blueprint.json",
-            "ARCH014_setup.json",
-            {
-                "grid_type": "002",
-                "seeder_type": "directional_seeder",
-                "do_plot": False,
-                "do_corridor": False,
-                "do_refiner":False,
-                "max_nb_solutions": 3,
-                "do_door": False,
-                "do_final_scoring": True,
-                "ref_plan_url": "https://cdn.habx.fr/optimizer-lots/plans%20base/ARCH014_plan.json"
->>>>>>> 02b5e19f
             }
         )
         logging.info("Time: %i", int(response.elapsed_times["total"]))
