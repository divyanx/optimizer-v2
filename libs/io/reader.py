--- conflicted
+++ resolved
@@ -21,12 +21,9 @@
 from resources import DEFAULT_BLUEPRINT_INPUT_FOLDER, DEFAULT_SPECIFICATION_INPUT_FOLDER
 from output import DEFAULT_PLANS_OUTPUT_FOLDER, DEFAULT_MESHES_OUTPUT_FOLDER
 
-<<<<<<< HEAD
 SQM = 10000
-=======
 LOAD_BEARING_WALL_WIDTH = 15.0
 
->>>>>>> 6dccb415
 
 def get_list_from_folder(path: str = DEFAULT_BLUEPRINT_INPUT_FOLDER):
     """
