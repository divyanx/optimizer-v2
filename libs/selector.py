# coding=utf-8
"""
Selector module

A selector takes a space (and other optional arguments) and return a Generator of edges :
• selector are made from edge queries
• an edge query is a function that take a space as argument and yield edges
• a query can be created from predicates.
A predicate takes an edge and a space and returns a boolean.

The module exports a catalog containing various selectors

example :
import selector

for edge in selector.catalog['boundary'].yield_from(space):
    do something with each edge (like a mutation for example)

"""
from typing import Sequence, Generator, Callable, Any, Optional, TYPE_CHECKING
import math

from libs.utils.geometry import (
    ccw_angle,
    opposite_vector,
    pseudo_equal,
    barycenter,
    distance,
    parallel
)

if TYPE_CHECKING:
    from libs.mesh import Edge
    from libs.plan import Space
    from libs.seed import Seeder

EdgeQuery = Callable[['Space', Any], Generator['Edge', bool, None]]
EdgeQueryFactory = Callable[..., EdgeQuery]
Predicate = Callable[['Edge', 'Space'], bool]
PredicateFactory = Callable[..., Predicate]

EPSILON = 1.0
ANGLE_EPSILON = 1.0
MIN_ANGLE = 5.0


class Selector:
    """
    Returns an iterator on a given plan space
    """

    def __init__(self,
                 query: EdgeQuery,
                 predicates: Optional[Sequence[Predicate]] = None,
                 name: str = ''):
        self.name = name or query.__name__
        self.query = query
        self.predicates = predicates or []

    def __repr__(self):
        return 'Selector: {0}'.format(self.name)

    def yield_from(self,
                   space: 'Space',
                   *args) -> Generator['Edge', bool, None]:
        """
        Runs the selector and returns a generator
        :param space:
        :return:
        """
        for edge in self.query(space, *args):
            filtered = True
            for predicate in self.predicates:
                filtered = filtered and predicate(edge, space)
                if not filtered:
                    break
            if filtered:
                yield edge


class SelectorFactory:
    """
    Selector factory class
    Note :
    """

    def __init__(self, edge_query_factory: EdgeQueryFactory,
                 predicates_factories: Optional[Sequence[PredicateFactory]] = None,
                 name: str = ''):
        self.edge_query_factory = edge_query_factory
        self.predicate_factories = predicates_factories or []
        self.name = name or edge_query_factory.__name__

    def __call__(self,
                 query_args: Sequence,
                 predicates_args: Optional[Sequence[Sequence]] = None) -> Selector:
        predicates_args = predicates_args or []
        if predicates_args and len(self.predicate_factories) != len(predicates_args):
            raise ValueError('Arguments must be provided for each predicate factory: ' +
                             '{0}'.format(predicates_args))
        name = self.name
        edge_query = self.edge_query_factory(*query_args)
        predicates = []
        for i in range(len(self.predicate_factories)):
            predicates_args = predicates_args[i] if i < len(predicates_args) else []
            predicates.append(self.predicate_factories[i](*predicates_args))
        return Selector(edge_query, predicates, name=name)


# Selector Catalog


# Queries
def space_boundary(space: 'Space', *_) -> Generator['Edge', bool, None]:
    """
    Returns the edges of the face
    :param space:
    :return:
    """
    if space.edge:
        yield from space.edges


def touching_space_boundary(space: 'Space', *_) -> Generator['Edge', bool, None]:
    """
    Returns the edges touching an edge of the space
    :param space:
    :param _:
    :return:
    """
    for edge in space.edges:
        yield edge.next


def boundary_faces(space: 'Space', *_) -> Generator['Edge', bool, None]:
    """
    Returns the edges of the face
    :param space:
    :return:
    """
    for face in space.faces:
        yield from face.edges


def boundary_unique(space: 'Space', *_) -> Generator['Edge', bool, None]:
    """
    Returns the edge reference face
    :param space:
    :return:
    """
    if space.edge:
        yield space.edge


def fixed_space_boundary(space: 'Space', *_) -> Generator['Edge', bool, None]:
    """
    Returns any face around the seed space. The list is fixed and won't be affected by
    changes to the space edges
    :param space:
    :return:
    """
    for edge in list(space.edges):
        yield edge


def other_seed_space_edge(space: 'Space', seeder: 'Seeder', *_) -> Generator['Edge', bool, None]:
    """
    Returns the edges of the seed space pointing to another seed space but not to a face
    attached to one of its component
    and not pointing to another seed
    """
    assert seeder, "The associated seed object must be provided"
    for edge in space.edges:
        face = edge.pair.face
        if face is None:
            continue
        other_space = space.plan.get_space_of_face(face)
        if not other_space:
            continue
        if other_space.category.name != "seed":
            continue
        seed = seeder.get_seed_from_space(other_space)
        if seed and seed.face_has_component(face):
            continue
        yield edge


def seed_component_boundary(space: 'Space', seeder: 'Seeder', *_) -> Generator['Edge', bool, None]:
    """
    Returns the edge of the space adjacent to a face adjacent to the component of the seed
    :param space:
    :param seeder:
    :return:
    """
    assert seeder, "The associated seeder object must be provided"

    seed = seeder.get_seed_from_space(space)
    component = seed.components[0]  # per convention we use the first component of the seed
    for edge in component.edges:
        face = edge.pair.face
        if (face is None or space.has_face(face)
                or space.plan.get_space_of_face(face).category.name != 'empty'):
            continue
        # find a shared edge with the space
        for face_edge in face.edges:
            if space.has_edge(face_edge.pair):
                break
        else:
            continue

        yield face_edge.pair


def boundary_unique_longest(space: 'Space', *_) -> Generator['Edge', bool, None]:
    """
    Returns the longest edge of the space that is not on the plan boundary
    :param space:
    :return:
    """
    space_edges_adjacent_to_seed = [
        edge for edge in space.edges if
        not edge.is_mesh_boundary
        and space.plan.get_space_of_edge(edge.pair).category.name == "seed"
    ]
    if space_edges_adjacent_to_seed:
        edge = max(space_edges_adjacent_to_seed, key=lambda edge: edge.length)
        yield edge
    else:
        return


def cuts_linear(space: 'Space', *_) -> Generator['Edge', bool, None]:
    """
    Returns the edge cutting a linear
    :param space:
    :return:
    """
    plan = space.plan
    for edge in space.edges:
        linear = plan.get_linear(edge)
        if linear and linear.has_edge(space.next_edge(edge)):
            yield edge.next


def homogeneous(space: 'Space', *_) -> Generator['Edge', bool, None]:
    """
    Returns among all edges on the space border the one such as when the pair
     face is added to space, the size ratio defined as depth/width is closer to one
    """

    biggest_shape_factor = None
    edge_homogeneous_growth = None

    for edge in space.edges:
        if edge.pair and edge.pair.face and space.plan.get_space_of_edge(
                edge.pair).category.name == 'empty':
            face_added = edge.pair.face
            space_contact = space.plan.get_space_of_face(face_added)
            if space_contact.corner_stone(face_added):
                continue
            space_contact.remove_face(face_added)
            space.add_face(face_added)
            size_ratio = space.size.depth / space.size.width
            current_shape_factor = max(size_ratio, 1 / size_ratio)
            space.remove_face(face_added)
            space_contact.add_face(face_added)
            if biggest_shape_factor is None or current_shape_factor <= biggest_shape_factor:
                biggest_shape_factor = current_shape_factor
                edge_homogeneous_growth = edge

    if edge_homogeneous_growth:
        yield edge_homogeneous_growth


def homogeneous_aspect_ratio(space: 'Space', *_) -> Generator['Edge', bool, None]:
    """
    Returns among all edges on the space border the one such as when the pair
     face is added to space, the ratio area/perimeter is smallest
    """

    biggest_shape_factor = None
    edge_homogeneous_growth = None

    for edge in space.edges:
        if edge.pair and edge.pair.face and space.plan.get_space_of_edge(
                edge.pair).category.name == 'empty':
            face_added = edge.pair.face
            space_contact = space.plan.get_space_of_face(face_added)
            if space_contact.corner_stone(face_added):
                continue
            space_contact.remove_face(face_added)
            space.add_face(face_added)
            current_shape_factor = space.perimeter / space.area
            space.remove_face(face_added)
            space_contact.add_face(face_added)
            if biggest_shape_factor is None or current_shape_factor <= biggest_shape_factor:
                biggest_shape_factor = current_shape_factor
                edge_homogeneous_growth = edge

    if edge_homogeneous_growth:
        yield edge_homogeneous_growth


def seed_duct(space: 'Space', *_) -> Generator['Edge', bool, None]:
    """
    Returns the edge that can be seeded for a duct
    """
    if not space.category or space.category.name != 'duct':
        raise ValueError('You should provide a duct to the query seed_duct!')

    # case n°1 : duct is along a boundary, we only set two seed point
    edge_along_plan = None
    for edge in space.edges:
        if edge.pair.face is None:
            edge_along_plan = edge
            break

    if edge_along_plan:
        yield edge_along_plan.next_ortho().pair
        yield edge_along_plan.previous_ortho().pair
        yield edge_along_plan.next_ortho().next_ortho().pair
    else:
        for edge in space.edges:
            if edge.next_ortho() is edge.next:
                yield edge.pair


def adjacent_to_rectangular_duct(space: 'Space', *_) -> Generator['Edge', bool, None]:
    """
    Returns the pair edge of each duct that has a rectangular form
    :param space:
    :param _:
    :return:
    """
    plan = space.plan
    space.bounding_box()
    for duct in plan.get_spaces("duct"):
        box = duct.bounding_box()
        is_rectangular = math.fabs(box[0] * box[1] - duct.area) < EPSILON
        if is_rectangular:
            yield from (edge.pair for edge in duct.edges if space.has_edge(edge.pair))


def one_edge_adjacent_to_rectangular_duct(space: 'Space', *_) -> Generator['Edge', bool, None]:
    """
    Returns the pair edge of each duct that has a rectangular form
    :param space:
    :param _:
    :return:
    """
    plan = space.plan
    for duct in plan.get_spaces("duct"):
        for edge in duct.edges:
            if space.has_edge(edge.pair):
                yield edge.pair
                break


def vertical_edge(space: 'Space', *_) -> Generator['Edge', bool, None]:
    """
    returns edges in vertical direction from space reference edge
    """

    if not space.edge:
        return

    vectors = (space.edge.normal, opposite_vector(space.edge.normal))

    for vector in vectors:
        edges_list = [edge for edge in space.edges
                      if pseudo_equal(ccw_angle(edge.normal, vector), 180.0, 35)]
        for edge in edges_list:
            yield edge


# Query factories


def farthest_edges_barycenter(coeff: float = 0) -> EdgeQuery:
    """
    Returns the two farthest edges of the space according to their barycenter
    :param coeff:
    :return:
    """

    def _query(space: 'Space', *_) -> Generator['Edge', bool, None]:
        """
        Returns for a given space the two edges that are most far from one another,
        based on their middle
        :return:
        """
        kept_edges = []
        d_max = 0
        seen = []

        for edge in space.edges:
            seen.append(edge)
            d_max_edge = 0
            edge_far = None
            for edge_sibling in space.siblings(edge):
                # to prevent to compute n**2 distances (but only 1/2*(n-1)**2)
                if edge_sibling in seen:
                    continue
                point_1 = barycenter(edge.start.coords, edge.end.coords, coeff)
                point_2 = barycenter(edge_sibling.start.coords, edge_sibling.end.coords, coeff)
                d_tmp = distance(point_1, point_2)
                if d_tmp > d_max_edge:
                    d_max_edge = d_tmp
                    edge_far = edge_sibling
            if d_max_edge > d_max:
                kept_edges = [edge, edge_far]
                d_max = d_max_edge

        for edge in kept_edges:
            yield edge

    return _query


def oriented_edges(direction: str, epsilon: float = 35.0) -> EdgeQuery:
    """
    EdgeQuery factory
    Returns an edge query that yields edges facing the direction or the normal
    of the reference edge of a face or a space
    (with epsilon error on angle)
    :param direction:
    :param epsilon:
    :return: an EdgeQuery
    """
    if direction not in ('horizontal', 'vertical'):
        raise ValueError('A direction can only be horizontal or vertical: {0}'.format(direction))

    def _selector(space: 'Space', *_) -> Generator['Edge', bool, None]:

        if not space.edge:
            return

        vectors = ((space.edge.unit_vector, opposite_vector(space.edge.unit_vector))
                   if direction == 'horizontal' else (space.edge.normal,))

        for vector in vectors:
            edges_list = [edge for edge in space.exterior_edges
                          if pseudo_equal(ccw_angle(edge.normal, vector), 180.0, epsilon)]
            for edge in edges_list:
                yield edge

    return _selector


def min_depth(depth: float, min_length: float = 10) -> EdgeQuery:
    """
    Returns an edge from a space that has a depth inferior to the specified value.
    Note : checks the adjacent face to return the edge between to thin faces
    :param depth: the minimum depth of the edge
    :param min_length: the minimum length of the edge
    :return: an EdgeQuery
    """

    def _selector(space: 'Space', *_) -> Generator['Edge', bool, None]:

        if not space.edge:
            return

        for face in space.faces:
            for edge in face.edges:
                if space.is_boundary(edge) or edge.length < min_length:
                    continue
                if edge.depth < depth:
                    yield edge

    return _selector


def tight_lines(depth: float) -> EdgeQuery:
    """
    Returns a query that returns the edge of a line close to another line.
    The line is chosen to enable the best grid after its removal, according to the following rules:
    • we cannot pick a line that ends on a T junction (meaning its removal will create a non
    rectangular face)
    • if three lines are close together we pick the middle one
    • if there are only two lines we pick the shortest one
    :param depth:
    :return: an EdgeQuery
    """

    def _selector(space: 'Space', *_) -> Generator['Edge', bool, None]:

        if not space.edge:
            return

        output = None

        for edge in min_depth(depth)(space):
            edges = list(_parallel_edges(edge, depth))
            # specific case of triangle faces, otherwise edges should always have >= 2 elems
            if len(edges) <= 1:
                continue
            _edges = list(filter(_filter_lines(space), edges))
            if len(_edges) == 0:
                continue
            elif len(_edges) == 1:
                output = _edges[0]
            elif len(_edges) >= 2:
                # we calculate the length of the line that touches a border per increment of 20
                borders = [int(_border_length(edge, space) / 20) * 20 for edge in _edges]
                lengths = [_line_length(edge) for edge in _edges]
                for criteria in (borders, lengths):
                    order = [sum((c > b + EPSILON) for b in criteria) for c in criteria]
                    if order.count(0) == 1:
                        i = order.index(0)
                        output = _edges[i]
                        break
                    if len(_edges) > 1 and order.count(len(_edges) - 1) == 1:
                        i = order.index(len(_edges) - 1)
                        del _edges[i]
                        del borders[i]
                        del lengths[i]
                else:
                    if len(_edges) == 3:
                        output = _edges[1]
                    elif len(_edges) == 2:
                        output = _edges[0] if edges.index(_edges[0]) == 1 else _edges[1]
                    else:
                        output = _edges[0]

            if output:
                yield output

    return _selector


def _tight_length(edge: 'Edge', depth: float) -> float:
    """
    Returns the length of the line where each face has a depth < depth
    :param edge:
    :param depth
    :return:
    """
    return sum(map(lambda e: e.length, filter(lambda e: e.depth < depth, edge.line)))


def _line_length(edge: 'Edge') -> float:
    """
    Returns the length of a line of an edge
    :param edge:
    :return:
    """
    return sum(map(lambda e: e.length, edge.line))


def _border_length(edge: 'Edge', space: 'Space') -> float:
    """
    Returns the length of the line where the edge are on the boundary of the space
    :param edge:
    :param space:
    :return:
    """
    return sum(map(lambda e: e.length,
                   filter(lambda e: space.is_boundary(e) or space.is_boundary(e.pair), edge.line)))


def _parallel_edges(edge: 'Edge', depth: float) -> ['Edge']:
    """
    Returns up to three parallel close edges
          left
    *-------------->
    <--------------*

         middle
    *-------------->
    <--------------*

         right
    *------------->
    <-------------*
    :param edge
    :param depth
    :return:
    """
    middle = None

    # look to the left
    left = _parallel(edge, depth)
    if left:
        middle = edge
    else:
        left = edge

    # look to the right
    right = _parallel(edge.pair, depth)
    if not right:
        if middle:
            new_left = _parallel(left, depth)
            if new_left:
                return [new_left, left, middle]
            return [left, middle]
        else:
            return [edge]
    else:
        if middle:
            right = right.pair
            return left, middle, right
        else:
            middle = right.pair
            new_right = _parallel(middle.pair, depth)
            if new_right:
                return [left, right, new_right]
            else:
                return [edge, right]


def _parallel(edge: 'Edge', dist: float) -> Optional['Edge']:
    """
    Returns an edge parallel to the left at a distance smaller than the specified dist
    :param edge:
    :param dist:
    :return: the parallel edge
    """
    for _edge in edge.siblings:
        if (_edge is not edge and edge.face is not None
                and parallel(_edge.pair.vector, edge.vector)
                and _edge.max_distance(edge, parallel=True) < dist):
            return _edge.pair
    return None


def _line_cuts_angle(line: ['Edge'], space: 'Space') -> bool:
    """
    return True if the line cuts an angle in half
    Its removal will create an angle > 180°.
    We check the length of the edges of the angle. An angle whose edges have a length inferior
    to min_length is acceptable.

    :param line:
    :param space
    :return:
    """
    min_length = 10
    if len(line) == 0:
        return False

    for i, edge in enumerate(line):
        # we skip the last edge
        if i == len(line) - 1:
            continue
        if not space.is_internal(edge):
            continue
        edges = list(edge.end.edges)
        if len(edges) != 4:
            continue
        edges = list(filter(lambda e: e not in (line[i], line[i + 1],
                                                line[i].pair, line[i + 1].pair), edges))
        if (edges[0].length > min_length and edges[1].length > min_length and
                not pseudo_equal(ccw_angle(edges[0].vector, edges[1].vector), 180, MIN_ANGLE)):
            return True

    return False


def _line_is_between_windows(line: ['Edge'], space: 'Space') -> bool:
    """
    Returns True if the line contains the only edge between two windows
    :param line:
    :param space:
    :return:
    """
    plan = space.plan

    end_edge = line[len(line) - 1]
    start_edge = line[0]

    for edge in (start_edge.pair, end_edge):
        found_linear = False
        # forward check
        for _edge in edge.siblings:
            linear = plan.get_linear(_edge)
            if linear and linear.category.name in ("window", "doorWindow"):
                found_linear = True
                break
        # backward check
        for _edge in edge.pair.reverse_siblings:
            linear = plan.get_linear(_edge)
            if linear and linear.category.name in ("window", "doorWindow"):
                if found_linear:
                    return True

    return False


def _filter_lines(space: 'Space') -> callable([['Edge'], bool]):
    """
    Filter function
    :param space:
    :return:
    """

    def _filter(edge: 'Edge') -> bool:
        line = edge.line
        return not _line_is_between_windows(line, space) and not _line_cuts_angle(line, space)

    return _filter


# predicates


def t_edge(edge: 'Edge', space: 'Space') -> bool:
    """
    Returns True if the edge removal will create a non rectangular face.
    :param edge:
    :param space:
    :return:
    """
    if space.is_boundary(edge) or space.is_boundary(edge.next):
        return False

    output = (edge.next.pair.next.pair.next.pair is edge
              and not edge.next.pair.next_is_aligned)

    return output


def not_space_boundary(edge: 'Edge', space: 'Space') -> bool:
    """
    Predicate
    Returns True if the edge is not a space boundary
    :param edge:
    :param space:
    :return:
    """
    return not space.is_boundary(edge)


def adjacent_to_other_space(edge: 'Edge', space: 'Space') -> bool:
    """
    Predicate
    Returns True if the edge is adjacent to another space
    :param edge:
    :param space:
    :return:
    """
    space_pair = space.plan.get_space_of_face(edge.pair.face)
    return space_pair is not space and space.mutable


def adjacent_to_empty_space(edge: 'Edge', space: 'Space') -> bool:
    """
    Predicate
    Returns True if edge pair belongs to an empty space
    :param edge:
    :param space:
    :return:
    """
    space_pair = space.plan.get_space_of_face(edge.pair.face)
    val = space_pair is not space and space_pair is not None and space_pair.category.name is 'empty'
    return val


def not_adjacent_to_seed(edge: 'Edge', space: 'Space') -> bool:
    """
    return True if the edge.pair does not belong to a space of category seed
    :param edge:
    :param space:
    :return:
    """
    space_pair = space.plan.get_space_of_face(edge.pair.face)
    return space_pair is None or space_pair.category.name != 'seed'


def adjacent_empty_space(edge: 'Edge', space: 'Space') -> bool:
    """
    Return True if the edge pair belongs to a space of the 'empty' category
    :param edge:
    :param space:
    :return:
    """
    space_pair = space.plan.get_space_of_face(edge.pair.face)
    return space_pair and space_pair.category.name == 'empty'


def corner_stone(edge: 'Edge', space: 'Space') -> bool:
    """
    Returns True if the removal of the edge's face from the space
    will cut it in several spaces or is the only face
    """
    face = edge.pair.face

    if not face:
        return False

    other_space = space.plan.get_space_of_face(face)

    if not other_space:
        return False

    return other_space.corner_stone(face)


def not_aligned_edges(space: 'Space', *_) -> Generator['Edge', bool, None]:
    """
    Returns edges not aligned with their previous or next space sibling
    """
    for edge in space.edges:
        if is_not_aligned(edge, space) or is_not_aligned(edge, space, previous=True):
            yield edge


def is_not_aligned(edge: 'Edge', space: 'Space', previous: bool = False):
    """
    Returns True if edge is not aligned with the next one (or previous one if previous==True)
    """
    if previous:
        return not space.next_is_aligned(edge)

    return not space.next_is_aligned(space.previous_edge(edge))


def is_after_corner(edge: 'Edge', space: 'Space', corner_angle_min: float = 60,
                    corner_angle_max: float = 110):
    """
    Returns True if edge is after a corner of the space
    """
    return corner_angle_max >= ccw_angle(space.previous_edge(edge).vector,
                                         edge.vector) >= corner_angle_min


def h_edge(edge: 'Edge', space: 'Space') -> bool:
    """
    an edge that is the middle of an H shape (linking two aligned edges on each side)
    :param edge:
    :param space:
    :return:
    """
    if space.is_boundary(edge):
        return False

    for _edge in (edge, edge.pair):
        if space.is_boundary(_edge.next):
            return False
        if not (_edge.next.pair.next_is_aligned and _edge.next.pair.next.pair.next is _edge.pair):
            return False

    return True


def corner_face(edge: 'Edge', space: 'Space') -> bool:
    """
    Returns True if the edge is before a corner of the space
    :param edge:
    :param space:
    :return:
    """
    min_corner_angle = 50  # Arbitrary TODO: parametrize this
    if not space.is_internal(edge) and space.is_internal(edge.next):
        return False

    return edge.next_angle > 180 + min_corner_angle


def wrong_direction(edge: 'Edge', space: 'Space') -> bool:
    """
    Returns True if the edge is internal of the space and not along one of its direction
    :param edge:
    :param space:
    :return:
    """
    if not space.directions:
        return False

    if not space.is_internal(edge):
        return False

    vector = edge.unit_vector
    delta = map(lambda d: pseudo_equal(ccw_angle(vector, d), 180, ANGLE_EPSILON), space.directions)
    if max(list(delta)) == 0:
        return True

    return False


# predicate factories


def factorize(*predicates: Predicate) -> Sequence[PredicateFactory]:
    """
    Returns the predicate (synthetic sugar)
    :param predicates:
    :return: predicateFactory
    """
    return [lambda: predicate for predicate in predicates]


def is_not(predicate: Predicate) -> Predicate:
    """
    Returns the opposite predicate
    :return:
    """

    def _predicate(edge: 'Edge', space: 'Space') -> bool:
        return not predicate(edge, space)

    return _predicate


def _or(*predicates: Predicate) -> Predicate:
    """
    Returns a predicate that returns True if at least one of the specified predicates is True
    :param predicates:
    :return:
    """

    def _predicate(edge: 'Edge', space: 'Space') -> bool:
        for predicate in predicates:
            if predicate(edge, space):
                return True
        return False

    return _predicate


def previous_has(predicate: Predicate) -> Predicate:
    """
    Applies the predicate to the previous edge
    :param predicate:
    :return:
    """

    def _predicate(edge: 'Edge', space: 'Space') -> bool:
        return predicate(edge.previous, space)

    return _predicate


def next_has(predicate: Predicate) -> Predicate:
    """
    Applies the predicate to the next edge
    :param predicate:
    :return:
    """

    def _predicate(edge: 'Edge', space: 'Space') -> bool:
        return predicate(edge.next, space)

    return _predicate


def space_previous_has(predicate: Predicate) -> Predicate:
    """
    Applies the predicate to the previous edge
    :param predicate:
    :return:
    """

    def _predicate(edge: 'Edge', space: 'Space') -> bool:
        return predicate(space.previous_edge(edge), space)

    return _predicate


def space_next_has(predicate: Predicate) -> Predicate:
    """
    Applies the predicate to the next edge
    :param predicate:
    :return:
    """

    def _predicate(edge: 'Edge', space: 'Space') -> bool:
        return predicate(space.next_edge(edge), space)

    return _predicate


def edge_angle(min_angle: Optional[float] = None,
               max_angle: Optional[float] = None,
               previous: bool = False,
               on_boundary: bool = False) -> Predicate:
    """
    Predicate factory
    Returns a predicate indicating if an edge angle with its next edge
    is comprised between the two provided values. Only one of the value can be provided
    :param min_angle:
    :param max_angle:
    :param previous : whether to check for the angle to the next edge or to the previous edge
    :param on_boundary: whether to check for angle between to space siblings
    :return: boolean
    """
    if min_angle is None and max_angle is None:
        raise ValueError('A min or a max angle must be provided to the angle predicate factory')

    def _predicate(edge: 'Edge', space: 'Space') -> bool:

        # compute the angle
        if on_boundary:
            if not space.is_boundary(edge):
                return False
            _angle = space.next_angle(edge) if not previous else space.previous_angle(edge)
        else:
            _angle = edge.next_angle if not previous else edge.previous_angle

        # check the angle value
        if min_angle is not None and max_angle is not None:
            if min_angle != max_angle:
                return min_angle + ANGLE_EPSILON <= _angle <= max_angle - ANGLE_EPSILON
            else:
                # we check for pseudo equality
                return min_angle <= _angle <= max_angle
        if min_angle is not None:
            return _angle >= min_angle
        if max_angle is not None:
            return _angle <= max_angle
        return True

    return _predicate


def edge_length(min_length: float = None, max_length: float = None) -> Predicate:
    """
    Predicate factory
    Returns a predicate indicating if an edge has a length inferior or equal to the provided max
    length, or a superior length to the provided min_length or both
    :param min_length:
    :param max_length
    :return:
    """

    def _predicate(edge: 'Edge', _: 'Space') -> bool:
        if min_length is not None and max_length is not None:
            return min_length <= edge.length <= max_length
        if min_length is not None:
            return edge.length >= min_length
        if max_length is not None:
            return edge.length <= max_length

    return _predicate


def space_aligned_edges_length(min_length: float = None, max_length: float = None) -> Predicate:
    """
    Predicate factory
    Returns a predicate indicating if an edge an all following aligned edges have a total length
    inferior or equal to the provided max length, or a superior length to the provided min_length
    or both
    :param min_length:
    :param max_length
    :return:
    """

    def _predicate(edge: 'Edge', space: 'Space') -> bool:

        # the edge has to be on the boundary of the space
        if not space.is_boundary(edge):
            return False

        length = 0
        for aligned_edge in space.aligned_siblings(edge):
            length += aligned_edge.length

        if min_length is not None and max_length is not None:
            return min_length <= length <= max_length
        if min_length is not None:
            return length >= min_length
        if max_length is not None:
            return length <= max_length

    return _predicate


def is_linear(*category_names: str) -> Predicate:
    """
    Predicate Factory
    :param category_names:
    :return: a predicate
    """

    def _predicate(edge: 'Edge', space: 'Space') -> bool:
        linear = space.plan.get_linear(edge)
        return linear and linear.category.name in category_names

    return _predicate


def touches_linear(*category_names: str, position: str = 'before') -> Predicate:
    """
    Predicate factory
    Returns a predicate indicating if an edge is on, before, after
    or between two linears of the provided category
    :param category_names: tuple of linear category names
    :param position : where should the edge be : before, after, between, on
    :return:
    """

    position_valid_values = 'before', 'after', 'between', 'on'

    if position not in position_valid_values:
        raise ValueError('Wrong position value in predicate factory touches_linear:' +
                         ' {0}'.format(position))

    def _predicate(edge: 'Edge', space: 'Space') -> bool:
        # check if the edge belongs to a linear
        linear = space.plan.get_linear(edge)
        is_on_linear = linear and linear.category.name in category_names

        if position == 'on':
            return is_on_linear

        if is_on_linear:
            return False

        if position == 'before':
            next_linear = space.plan.get_linear(edge.next)
            return next_linear and next_linear.category.name in category_names

        if position == 'after':
            previous_linear = space.plan.get_linear(edge.previous)
            return previous_linear and previous_linear.category.name in category_names

        if position == 'between':
            next_linear = space.plan.get_linear(edge.next)
            previous_linear = space.plan.get_linear(edge.previous)
            if previous_linear and previous_linear.category.name in category_names:
                if next_linear and next_linear.category.name in category_names:
                    return True
            return False

    return _predicate


def close_to_linear(*category_names: str, min_distance: float = 50.0) -> Predicate:
    """
    Predicate factory
    Returns a predicate indicating if the edge is closer than
    the provided minimum distance to a linear of the provided category
    :param min_distance:
    :param category_names
    :return: function
    """

    def _predicate(edge: 'Edge', space: 'Space') -> bool:
        linear_edges = []
        for sibling in edge.siblings:
            linear = space.plan.get_linear(sibling)
            if linear and linear.category.name in category_names:
                linear_edges.append(sibling)

        if not linear_edges:
            return False

        for linear_edge in linear_edges:
            max_distance = linear_edge.max_distance(edge, parallel=True)
            if max_distance is not None and max_distance <= min_distance:
                return True

        return False

    return _predicate


def close_to_apartment_boundary(min_distance: float = 90.0, min_length: float = 20.0) -> Predicate:
    """
    Predicate factory
    Returns a predicate indicating if the edge is closer than
    the provided minimum distance to the mesh boundary
    :param min_distance:
    :param min_length
    :return: function
    """

    def _predicate(edge: 'Edge', space: 'Space') -> bool:
        plan = space.plan

        # per convention if an edge is on the apartment boundary it cannot be too close
        if plan.is_external(edge.pair):
            return False

        # we must not take into account the external edge that is connected to the edge
        # in the case of non orthogonal cuts
        external_edges = [e for e in edge.siblings if plan.is_external(e.pair)
                          and e is not edge.next and e.next is not edge]

        if not external_edges:
            return False

        for external_edge in external_edges:
            if external_edge.length < min_length:
                continue
            max_distance = external_edge.max_distance(edge, parallel=True)
            if max_distance is not None and max_distance < min_distance:
                return True

        return False

    return _predicate


def adjacent_to_space(*category_names: str) -> Predicate:
    """
    Predicate factory
    Returns a predicate that returns True if the edge.pair belongs to a space of the
    specified category name
    :param category_names: "exterior" means the edge is adjacent to the outside of the apartment
    :return: a predicate
    """

    def _predicate(edge: 'Edge', space: 'Space') -> bool:
        if not space.is_boundary(edge):
            return False
        space = space.plan.get_space_of_edge(edge.pair)
        return (space is not None and space.category.name in category_names or
                "exterior" in category_names and space is None)

    return _predicate


def space_area(min_area: float = None, max_area: float = None) -> Predicate:
    """
    Predicate factory
    Returns a predicate indicating if an edge belongs to a space with area in a range
    TODO : this is bad because we run this for every edge, it would be better as a query
    :param min_area:
    :param max_area
    :return:
    """

    def _predicate(_: 'Edge', space: 'Space') -> bool:
        if min_area is not None and max_area is not None:
            return min_area <= space.area <= max_area
        if min_area is not None:
            return space.area >= min_area
        if max_area is not None:
            return space.area <= max_area

    return _predicate


def cell_with_component(has_component: bool = False) -> Predicate:
    """
    Predicate factory
    Returns a predicate indicating if a space has components
    :param has_component:
    :return:
    """

    def _predicate(_: 'Edge', space: 'Space') -> bool:
        return len(space.components_category_associated()) == 0 if not has_component else True

    return _predicate


def has_space_pair() -> Predicate:
    """
    Predicate factory
    Returns a predicate indicating if a space has a pair through a given edge
    :return:
    """

    def _predicate(edge: 'Edge', space: 'Space') -> bool:
        if not edge.pair:
            return False
        else:
            if space.plan.get_space_of_edge(edge.pair) is None:
                return False
        return True

    return _predicate


# Catalog Selectors

SELECTORS = {
    "space_boundary": Selector(space_boundary),

    "seed_component_boundary": Selector(seed_component_boundary),

    "previous_angle_salient": Selector(
        space_boundary,
        [
            is_not(adjacent_to_space("duct")),
            edge_angle(180.0, 360.0, previous=True),
            space_aligned_edges_length(min_length=20.0),
            previous_has(space_aligned_edges_length(min_length=20.0))
        ]
    ),

    "next_angle_salient": Selector(
        space_boundary,
        [
            is_not(adjacent_to_space("duct")),
            edge_angle(180.0, 360.0),
            space_aligned_edges_length(min_length=20.0),
            next_has(space_aligned_edges_length(min_length=20.0))
        ]
    ),

    "previous_angle_salient_non_ortho": Selector(
        space_boundary,
        [
            is_not(adjacent_to_space("duct")),
            edge_angle(180.0, 360.0, previous=True),
            is_not(edge_angle(270, 270, previous=True)),
            space_aligned_edges_length(min_length=150.0),
            previous_has(space_aligned_edges_length(min_length=150.0))
        ]
    ),

    "next_angle_salient_non_ortho": Selector(
        space_boundary,
        [
            is_not(adjacent_to_space("duct")),
            edge_angle(180.0, 360.0),
            is_not(edge_angle(270, 270)),
            space_aligned_edges_length(min_length=150.0),
            next_has(space_aligned_edges_length(min_length=150.0))
        ]
    ),

    "next_angle_convex": Selector(
        space_boundary,
        [
            edge_angle(90.0, 180.0),
            is_not(adjacent_to_space("duct")),
            space_aligned_edges_length(min_length=150.0),
            next_has(space_aligned_edges_length(min_length=150.0))
        ]
    ),

    "previous_angle_convex": Selector(
        space_boundary,
        [
            edge_angle(90.0, 180.0, previous=True),
            space_aligned_edges_length(min_length=150.0),
            previous_has(space_aligned_edges_length(min_length=150.0)),
            is_not(adjacent_to_space("duct"))
        ]
    ),

    "previous_angle_salient_ortho": Selector(
        space_boundary,
        [
            edge_angle(270.0, 270.0, previous=True, on_boundary=True),
            is_not(adjacent_to_space("duct"))
        ]
    ),
    "next_angle_salient_ortho": Selector(
        space_boundary,
        [
            edge_angle(270.0, 270.0, on_boundary=True),
            is_not(adjacent_to_space("duct"))
        ]
    ),

    "close_to_window": Selector(
        boundary_faces,
        [
            not_space_boundary,
            close_to_linear('window', 'doorWindow', min_distance=150.0)
        ]
    ),

    "close_to_front_door": Selector(
        boundary_faces,
        [
            not_space_boundary,
            close_to_linear('frontDoor', min_distance=100.0)
        ]
    ),

    "cuts_linear": Selector(cuts_linear, []),

    "between_windows": Selector(
        space_boundary,
        [
            touches_linear('window', 'doorWindow', position='between')
        ]
    ),

    "between_edges_between_windows": Selector(
        space_boundary,
        [
            previous_has(touches_linear('window', 'doorWindow', position='after')),
            next_has(touches_linear('window', 'doorWindow'))
        ]
    ),

    "front_door": Selector(space_boundary, [touches_linear("frontDoor", position="on")]),

    "before_front_door": Selector(space_boundary, [touches_linear("frontDoor"),
                                                   edge_length(min_length=10)]),

    "after_front_door": Selector(space_boundary, [touches_linear("frontDoor", position="after"),
                                                  edge_length(min_length=10)]),

    "starting_step": Selector(space_boundary, [touches_linear("startingStep", position="on")]),

    "before_starting_step": Selector(space_boundary, [touches_linear("startingStep"),
                                                      edge_length(min_length=10)]),

    "after_starting_step": Selector(space_boundary, [touches_linear("startingStep",
                                                                    position="after"),
                                                     edge_length(min_length=10)]),

    "before_window": Selector(
        space_boundary,
        [
            touches_linear("window", "doorWindow"),
            edge_length(min_length=50)
        ]
    ),

    "after_window": Selector(
        space_boundary,
        [
            touches_linear("window", "doorWindow", position="after"),
            edge_length(min_length=50)
        ]
    ),

    "aligned_edges": Selector(
        space_boundary,
        [
            edge_angle(180.0, 180.0),
            is_not(touches_linear('window', 'doorWindow', 'frontDoor')),
            is_not(is_linear('window', 'doorWindow', 'frontDoor'))
        ]
    ),

    "all_aligned_edges": Selector(
        boundary_faces,
        [
            edge_angle(180 - 15, 180 + 15),
            is_not(touches_linear('window', 'doorWindow', 'frontDoor')),
            is_not(is_linear('window', 'doorWindow', 'frontDoor')),
            is_not(adjacent_to_space('duct')),
            next_has(is_not(adjacent_to_space('duct')))
        ]
    ),

    "adjacent_to_load_bearing_wall": Selector(
        space_boundary,
        [
            adjacent_to_space("loadBearingWall")
        ]
    ),

    "edge_min_120": Selector(
        space_boundary,
        [
            edge_length(min_length=120.0)
        ]
    ),

    "edge_min_150": Selector(
        space_boundary,
        [
            edge_length(min_length=150.0)
        ]
    ),

    "edge_min_300": Selector(
        space_boundary,
        [
            edge_length(min_length=300.0)
        ]
    ),

    "edge_min_500": Selector(
        space_boundary,
        [
            edge_length(min_length=500.0)
        ]
    ),

    "boundary_other_empty_space": Selector(
        fixed_space_boundary, [
            adjacent_empty_space
        ]
    ),

    "seed_duct": Selector(seed_duct),

    "seed_empty_furthest_couple": Selector(farthest_edges_barycenter()),

    "farthest_couple_start_space_area_min_100000": Selector(
        farthest_edges_barycenter(),
        [
            space_area(min_area=100000)
        ]
    ),

    "farthest_couple_middle_space_area_min_100000": Selector(
        farthest_edges_barycenter(0.5),
        [
            space_area(min_area=100000)
        ]
    ),

    "farthest_couple_middle_space_area_min_50000": Selector(
        farthest_edges_barycenter(0.5),
        [
            space_area(min_area=50000)
        ]
    ),

    "area_max_100000": Selector(
        boundary_unique,
        [
            space_area(max_area=100000)
        ]
    ),

    "fuse_small_cell": Selector(
        boundary_unique_longest,
        [
            space_area(max_area=30000)
        ]
    ),

    "homogeneous": Selector(homogeneous, name='homogeneous'),

    "homogeneous_aspect_ratio": Selector(homogeneous_aspect_ratio, name='homogeneous_aspect_ratio'),

    "fuse_very_small_cell_mutable": Selector(
        boundary_unique_longest,
        [
            space_area(max_area=10000)
        ]
    ),

    "fuse_small_cell_without_components": Selector(
        boundary_unique_longest,
        [
            space_area(max_area=15000),
            cell_with_component(has_component=False)
        ]
    ),

    "other_seed_space": Selector(
        other_seed_space_edge,
        [
            adjacent_to_other_space,
            is_not(corner_stone)
        ]
    ),

    "corner_stone": Selector(
        space_boundary,
        [
            corner_stone
        ]
    ),
    "single_edge": Selector(boundary_unique),

    "swap_aligned": Selector(

        other_seed_space_edge,
        [
            adjacent_to_other_space,
            is_not_aligned,
            is_not(corner_stone)
        ]
    ),

    "duct_edge_min_10": Selector(
        space_boundary,
        [
            adjacent_to_space("duct"),
            edge_length(min_length=10)
        ]
    ),

    "duct_edge_min_120": Selector(space_boundary, [adjacent_to_space("duct"),
                                                   edge_length(min_length=120)]),

    "duct_edge_min_160": Selector(space_boundary, [adjacent_to_space("duct"),
                                                   edge_length(min_length=160)]),

    "duct_edge_min_80": Selector(space_boundary, [adjacent_to_space("duct"),
                                                  edge_length(min_length=80)]),

    "duct_edge_not_touching_wall": Selector(space_boundary,
                                            [adjacent_to_space("duct"),
                                             space_next_has(adjacent_to_space("duct")),
                                             space_previous_has(adjacent_to_space("duct")),
                                             edge_length(min_length=20)]),

    "corner_duct_first_edge": Selector(space_boundary,
                                 [adjacent_to_space("duct"),
                                  space_next_has(adjacent_to_space("duct")),
                                  space_next_has(space_next_has(adjacent_to_space("exterior"))),
                                  space_previous_has(adjacent_to_space("exterior")),
                                  space_aligned_edges_length(min_length=80)]),

    "corner_duct_second_edge": Selector(space_boundary,
                                 [adjacent_to_space("duct"),
                                  space_next_has(adjacent_to_space("exterior")),
                                  space_previous_has(adjacent_to_space("duct")),
                                  space_previous_has(space_previous_has(adjacent_to_space("exterior"))),
                                  space_aligned_edges_length(min_length=80)]),

    "corner_face": Selector(boundary_faces, [corner_face]),

    "one_edge_per_rectangular_duct": Selector(one_edge_adjacent_to_rectangular_duct),

    "window_doorWindow": Selector(space_boundary, [touches_linear("window", "doorWindow",
                                                                  position="on")]),

    "close_to_wall": Selector(boundary_faces, [close_to_apartment_boundary(90, 80)]),

    "h_edge": Selector(boundary_faces, [h_edge, edge_length(max_length=200)]),

    "previous_concave_non_ortho": Selector(space_boundary, [
        edge_angle(180.0 + MIN_ANGLE, 270.0 - MIN_ANGLE, on_boundary=True, previous=True),
        space_aligned_edges_length(min_length=50.0),
        previous_has(space_aligned_edges_length(min_length=50.0))
    ]),

    "next_concave_non_ortho": Selector(space_boundary, [
        edge_angle(180.0 + MIN_ANGLE, 270.0 - MIN_ANGLE, on_boundary=True),
        space_aligned_edges_length(min_length=50.0),
        next_has(space_aligned_edges_length(min_length=50.0))
    ]),

    "previous_convex_non_ortho": Selector(space_boundary, [
        edge_angle(90.0 + MIN_ANGLE, 180.0 - MIN_ANGLE, on_boundary=True, previous=True),
        space_aligned_edges_length(min_length=50.0),
        previous_has(space_aligned_edges_length(min_length=50.0))
    ]),

    "next_convex_non_ortho": Selector(space_boundary, [
        edge_angle(90.0 + MIN_ANGLE, 180.0 - MIN_ANGLE, on_boundary=True),
        space_aligned_edges_length(min_length=50.0),
        next_has(space_aligned_edges_length(min_length=50.0))
    ]),

    "adjacent_to_empty_space": Selector(space_boundary, [adjacent_to_space("empty")]),

    "wrong_direction": Selector(touching_space_boundary, [wrong_direction]),

    "add_aligned": Selector(
        space_boundary,
        [
            adjacent_to_empty_space,
            is_after_corner,
        ]
    ),
<<<<<<< HEAD

    "add_aligned_vertical": Selector(
        vertical_edge,
        [
            adjacent_to_empty_space,
            is_after_corner,
        ]
    ),

=======

    "add_aligned_vertical": Selector(
        vertical_edge,
        [
            adjacent_to_empty_space,
            is_after_corner,
        ]
    ),

>>>>>>> 9f07b89d
    "not_aligned_edges": Selector(

        not_aligned_edges,
        [
            has_space_pair(),
        ]
    ),

}

SELECTOR_FACTORIES = {
    "oriented_edges": SelectorFactory(oriented_edges, factorize(adjacent_empty_space)),
    "edges_length": SelectorFactory(lambda: space_boundary, [edge_length]),
    "min_depth": SelectorFactory(min_depth),
    "tight_lines": SelectorFactory(tight_lines)
}<|MERGE_RESOLUTION|>--- conflicted
+++ resolved
@@ -1642,7 +1642,6 @@
             is_after_corner,
         ]
     ),
-<<<<<<< HEAD
 
     "add_aligned_vertical": Selector(
         vertical_edge,
@@ -1652,17 +1651,6 @@
         ]
     ),
 
-=======
-
-    "add_aligned_vertical": Selector(
-        vertical_edge,
-        [
-            adjacent_to_empty_space,
-            is_after_corner,
-        ]
-    ),
-
->>>>>>> 9f07b89d
     "not_aligned_edges": Selector(
 
         not_aligned_edges,
