--- conflicted
+++ resolved
@@ -13,7 +13,6 @@
     'empty': 'b',
     'space': 'b',
     'seed': '#6a006a',
-<<<<<<< HEAD
     'living': 'aquamarine',
     'dining': 'turquoise',
     'kitchen': 'paleturquoise',
@@ -26,8 +25,6 @@
     'laundry': 'lightsteelblue',
     'office': 'darkseagreen',
     'misc':'lightsteelblue',
-=======
->>>>>>> 41d1bbe0
     'balcony': 'silver',
     'terrace': 'silver',
     'garden': 'green',
