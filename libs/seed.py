--- conflicted
+++ resolved
@@ -625,11 +625,6 @@
         input_file = reader.get_list_from_folder(reader.DEFAULT_BLUEPRINT_INPUT_FOLDER)[
             plan_index]  # 9 Antony B22, 13 Bussy 002
 
-<<<<<<< HEAD
-=======
-        logging.debug("Start test")
-        input_file = 'Antony_A22.json'
->>>>>>> 9519ef42
         plan = reader.create_plan_from_file(input_file)
 
         GRIDS['finer_ortho_grid'].apply_to(plan)
