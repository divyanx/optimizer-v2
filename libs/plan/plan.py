# coding=utf-8
"""
Plan Module
Creates the following classes:
• Plan : contains the description of a blue print
• Space : a 2D space in an apartment blueprint : can be a room, or a pillar, or a duct.
• Linear : a 1D object in an apartment. For example : a window, a door or a wall.
TODO : remove infinity loops checks in production
TODO : replace raise ValueError with assertions
"""
from typing import (
    TYPE_CHECKING,
    Optional,
    List,
    Tuple,
    Sequence,
    Generator,
    Union,
    Dict,
    Any,
    Iterable
)
import logging
import uuid
from enum import Enum

import matplotlib.pyplot as plt
from shapely.geometry import Polygon, LineString, LinearRing

from libs.mesh.mesh import Mesh, Face, Edge, Vertex, MeshOps, MeshComponentType
from libs.plan.category import LinearCategory, SpaceCategory, SPACE_CATEGORIES, LINEAR_CATEGORIES
from libs.io.plot import plot_save, plot_edge, plot_polygon
import libs.mesh.transformation as transformation
from libs.specification.size import Size
from libs.utils.custom_types import Coords2d, TwoEdgesAndAFace, Vector2d
from libs.utils.custom_exceptions import OutsideFaceError, OutsideVertexError, SpaceShapeError
from libs.utils.decorator_timer import DecoratorTimer
from libs.utils.geometry import (
    dot_product,
    cross_product,
    normal_vector,
    opposite_vector,
    ccw_angle,
    pseudo_equal,
    unit_vector
)

if TYPE_CHECKING:
    from libs.mesh.mesh import MeshModification

ANGLE_EPSILON = 1.0  # value to check if an angle has a specific value


class PlanComponent:
    """
    A component of a plan. Can be a linear (1D) or a space (2D)
    """
    __slots__ = 'id', 'plan', 'category', 'floor'

    def __init__(self,
                 plan: 'Plan',
                 floor: 'Floor',
                 _id: Optional[int] = None):
        assert floor.id in plan.floors, "PlanComponent: The floor is not in the plan!"

        self.id = _id
        self.plan = plan
        self.category: Union[SpaceCategory, LinearCategory] = None
        self.floor = floor

        # add the component to the plan
        self.add()

    def __hash__(self):
        return self.id

    def __eq__(self, other):
        """
        Note: two spaces with same id but from two separate plans will be considered equal
        We are not comparing plan id for performance purpose
        """
        if other is None:
            return False
        return self.id == other.id

    def __ne__(self, other):
        return not (self == other)

    @property
    def edge(self) -> 'Edge':
        """
        Returns the reference edge of the plan component
        :return:
        """
        raise NotImplementedError

    @property
    def mesh(self) -> Optional['Mesh']:
        """
        Returns the mesh of the plan component
        :return:
        """
        return self.floor.mesh

    @property
    def edges(self) -> Generator['Edge', None, None]:
        """
        Returns the edges of the plan component
        :return:
        """
        raise NotImplementedError

    def remove(self):
        """
        remove from the plan
        :return:
        """
        self.plan.remove(self)
        self.plan = None

    def add(self):
        """
        Add the element to the plan
        :return:
        """
        self.plan.add(self)


class Space(PlanComponent):
    """
    Space Class
    A very simple data structure : a space is :
    • a list of the id of the faces composing the space
    • a list of the id of the reference edges of the space (an edge is a reference if is localised
    on the boundary of the space). We store one an only one reference edge per boundary.
    (ex. a space with no hole has one reference edge, a space with a hole has two reference edges :
    one for the exterior boundary, one for the hole boundary).
    Per convention, the first element of the edges id list is the reference edge of the exterior
    boundary.
    • a category
    • a ref to its parent plan
    """

    __slots__ = '_edges_id', 'faces_id', '_cached_immutable_components'

    def __init__(self,
                 plan: 'Plan',
                 floor: 'Floor',
                 edge: Optional['Edge'] = None,
                 category: SpaceCategory = SPACE_CATEGORIES['empty'],
                 _id: Optional[int] = None):
        super().__init__(plan, floor, _id=_id)
        self._edges_id = [edge.id] if edge else []
        self.faces_id = {edge.face.id} if edge and edge.face else set()
        self.category = category
        self._cached_immutable_components = []

    def serialize(self) -> Dict:
        """
        Returns a serialize version of the space
        :return:
        """
        output = {
            "id": self.id,
            "floor": str(self.floor.id),
            "edges": self._edges_id,
            "faces": list(self.faces_id),
            "category": self.category.name
        }

        return output

    def deserialize(self, value: Dict) -> 'Space':
        """
        Fills the space with the specified serialized data.
        The plan and floor data is already filled.
        :return:
        """
        self._edges_id = list(map(lambda x: int(x), value["edges"]))
        self.faces_id = set(map(lambda x: int(x), value["faces"]))
        self.category = SPACE_CATEGORIES[value["category"]]
        return self

    def __repr__(self):
        output = 'Space: {} - id:{}'.format(self.category.name if self.category else "No Category",
                                            self.id)
        return output

    def clone(self, plan: 'Plan') -> 'Space':
        """
        Creates a clone of the space
        The plan and the category are passed by reference
        the edges and faces id list are shallow copied (as they only contain id).
        :return:
        """
        new_floor = plan.floors[self.floor.id]
        new_space = type(self)(plan, new_floor, category=self.category, _id=self.id)
        new_space.faces_id = self.faces_id.copy()
        new_space._edges_id = self._edges_id[:]
        return new_space

    def copy(self, other_space: 'Space'):
        """
        Copies the properties of the other_space into the space
        :param other_space:
        :return:
        """
        self.faces_id = other_space.faces_id.copy()
        self._edges_id = other_space._edges_id[:]
        self.category = other_space.category
        self.floor = other_space.floor

    @property
    def face(self) -> Face:
        """
        property
        The face of the reference edge of the space
        :return:
        """
        return self.edge.face if self.edge else None

    @property
    def largest_face(self) -> Face:
        """
        property
        The face of the reference edge of the space
        :return:
        """
        return max(list(self.faces), key=lambda face: face.area)

    def has_face(self, face: 'Face') -> bool:
        """
        returns True if the face belongs to the space
        :param face:
        :return:
        """

        if face is None or face.mesh is None:
            return False

        return self.has_face_id(face.id, face.mesh.id)

    def has_face_id(self, face_id: int, mesh_id: uuid.UUID) -> bool:
        """
        returns True if the face_id belongs to the space
        :param face_id:
        :param mesh_id:
        :return:
        """
        return mesh_id == self.floor.mesh.id and face_id in self.faces_id

    def has_edge(self, edge: 'Edge') -> bool:
        """
        Returns True if the edge belongs to the space
        :param edge:
        :return:
        """
        return self.has_face(edge.face)

    def has_linear(self, linear: 'Linear') -> bool:
        """
        Returns True if the linear is on the space boundary
        :param linear:
        :return:
        """
        if linear.floor == self.floor:
            return linear.edge in self.edges
        else:
            return False

    @property
    def faces(self) -> Generator[Face, None, None]:
        """
        The faces included in the Space. Returns an iterator.
        :return:
        """
        return (self.mesh.get_face(face_id) for face_id in self.faces_id)

    @property
    def number_of_faces(self) -> int:
        """
        Returns the number of face of the space
        :return:
        """
        return len(self.faces_id)

    def add_face_id(self, *faces_id: int):
        """
        Adds a face_id if possible
        :param faces_id: id of faces to add to the space
        :return:
        """
        for face_id in faces_id:
            if face_id not in self.faces_id:
                self.faces_id.add(face_id)

    def remove_face_id(self, *faces_id: int):
        """
        Removes a face_id
        :param faces_id: id of faces to remove from the space
        :return:
        """
        for face_id in faces_id:
            self.faces_id.remove(face_id)

    @property
    def reference_edges(self) -> Generator['Edge', None, None]:
        """
        Yields the reference edge of the space
        :return:
        """
        for edge_id in self._edges_id:
            yield self.mesh.get_edge(edge_id)

    def has_reference(self, edge: 'Edge') -> bool:
        """
        Checks if an edge is a reference edge of the space
        :param edge:
        :return: True if the edge is a reference, False otherwise
        """
        if not edge or not edge.mesh:
            return False
        return self.has_reference_id(edge.id, edge.mesh.id)

    def has_reference_id(self, edge_id: int, mesh_id: 'uuid.UUID') -> bool:
        """
        Checks if an edge is a reference edge of the space
        :param edge_id:
        :param mesh_id:
        :return: True if the edge is a reference, False otherwise
        """
        return self.floor.mesh.id == mesh_id and edge_id in self._edges_id

    @property
    def edge(self) -> Optional['Edge']:
        """
        Returns the first reference edge.
        Per convention, the first reference edge is on the outside boundary of the space
        :return:
        """
        if len(self._edges_id) == 0:
            return None

        return self.mesh.get_edge(self._edges_id[0])

    @edge.setter
    def edge(self, value: 'Edge'):
        """
        Sets the first reference edge
        :param value:
        :return:
        """
        if not self._edges_id:
            self._edges_id = [value.id]
        self._edges_id[0] = value.id

    def add_edge(self, edge: 'Edge'):
        """
        Adds a reference edge
        :param edge:
        :return:
        """
        if edge.id in self._edges_id:
            return
        self._edges_id.append(edge.id)

    def remove_reference_edge(self, edge: 'Edge'):
        """
        Removes a reference edge
        :param edge:
        :return:
        """
        assert self._edges_id[0] != edge.id, "Cannot remove the exterior reference edge"
        self._edges_id.remove(edge.id)

    # noinspection PyUnreachableCode
    def next_edge(self, edge: 'Edge') -> 'Edge':
        """
        Returns the next boundary edge of the space
        :param edge:
        :return:
        """
        assert self.is_boundary(edge), ("The edge has to be a boundary "
                                        "edge: {0} of space: {1}".format(edge, self))

        next_edge = edge.next
        if __debug__:
            seen = []
        while not self.is_boundary(next_edge):
            if __debug__ and next_edge in seen:
                raise Exception("The mesh is badly formed for space: %s", self)
            if __debug__:
                seen.append(next_edge)
            next_edge = next_edge.cw

        return next_edge

    # noinspection PyUnreachableCode
    def previous_edge(self, edge: 'Edge') -> Edge:
        """
        Returns the previous boundary edge of the space
        :param edge:
        :return:
        """
        assert self.is_boundary(edge), "The edge has to be a boundary edge: {}".format(edge)
        previous_edge = edge.previous
        if __debug__:
            seen = []
        while not self.is_boundary(previous_edge):
            if __debug__:
                if previous_edge in seen:
                    raise Exception("The mesh is badly formed for space: %s", self)
                seen.append(previous_edge)
            previous_edge = previous_edge.pair.previous

        return previous_edge

    def next_angle(self, edge: 'Edge') -> float:
        """
        Returns the angle between the edge and the opposite next edge on the boundary
        Note : this means that two aligned edge will have a "next_angle" of 180.0
        and not 0.0 (this is more robust to test for alignment).
        :param edge:
        :return:
        """
        assert self.is_boundary(edge), "The edge has to be a boundary edge: {}".format(edge)
        return ccw_angle(self.next_edge(edge).vector, edge.opposite_vector)

    def previous_angle(self, edge: 'Edge') -> float:
        """
        Returns the angle between the edge and the prev
        :param edge:
        :return:
        """
        assert self.is_boundary(edge), "The edge has to be a boundary edge: {}".format(edge)
        return ccw_angle(edge.vector, self.previous_edge(edge).opposite_vector)

    def previous_is_aligned(self, edge: 'Edge', max_angle: float = ANGLE_EPSILON) -> bool:
        """
        Indicates if the previous edge is approximately aligned with this one,
        using a pseudo equality on the angle
        :return: boolean
        """
        if not self.is_boundary(edge):
            raise ValueError("Space: The edge must belong to the boundary %s", edge)

        is_aligned = pseudo_equal(self.previous_angle(edge), 180, max_angle)
        return is_aligned

    def next_is_aligned(self, edge: 'Edge', max_angle: float = ANGLE_EPSILON) -> bool:
        """
        Indicates if the next edge is approximately aligned with this one,
        using a pseudo equality on the angle
        :return: boolean
        """
        if not self.is_boundary(edge):
            raise ValueError("Space: The edge must belong to the boundary %s", edge)

        is_aligned = pseudo_equal(self.next_angle(edge), 180, max_angle)
        return is_aligned

    def next_aligned_siblings(self, edge: Edge,
                              max_angle: float = ANGLE_EPSILON) -> Generator['Edge', 'Edge', None]:
        """
        Returns the edges that are aligned with edge, follows it and contiguous
        Starts with the edge itself, then all the next ones
        :return:
        """
        if not self.is_boundary(edge):
            raise ValueError("Space: The edge must belong to the boundary %s", edge)

        yield edge
        # forward check

        aligned = True
        while aligned:
            if self.next_is_aligned(edge, max_angle):
                yield self.next_edge(edge)
                edge = self.next_edge(edge)
            else:
                aligned = False

    def aligned_siblings(self, edge: 'Edge',
                         max_angle: float = ANGLE_EPSILON) -> List['Edge']:
        """
        Returns all the edge on the space boundary that are aligned with the edge
        :param edge:
        :param max_angle: the maximum angle between to successive edge in order to consider
                          them aligned.
        :return: a list of edge in the correct order
        """
        if not self.is_boundary(edge):
            raise ValueError("Space: The edge must belong to the boundary %s", edge)

        aligned_edges = [edge]

        # forward check
        current = edge
        while self.next_is_aligned(current, max_angle):
            current = self.next_edge(current)
            aligned_edges.append(current)

        # backward check
        current = edge
        while self.previous_is_aligned(current, max_angle):
            current = self.previous_edge(current)
            aligned_edges.insert(0, current)

        return aligned_edges

    def line(self, edge: 'Edge', mesh_line: Optional[List['Edge']] = None) -> ['Edge']:
        """
        Returns the internal edges of the space that are aligned with the specified edge.
        :param edge:
        :param mesh_line: for performance purpose the already computed mesh line of the edge
        :return:
        """
        # retrieve all the edges of the mesh aligned with the edge
        # and search for the continuous segment of edges belonging to the space
        line = mesh_line or edge.line
        if not line:
            return
        temp_line = [line[0]]
        # we skip the first edge because it can be set on the boundary per convention
        for _edge in line[1::]:
            if self.is_outside(_edge) or self.is_boundary(_edge):
                if edge in temp_line:
                    return temp_line
                temp_line = []
            else:
                temp_line.append(_edge)
        return temp_line

    # noinspection PyUnreachableCode
    def siblings(self, edge: 'Edge') -> Generator[Edge, None, None]:
        """
        Returns the boundary edges linked to the specified edge
        :param edge:
        :return:
        """
        yield edge
        if __debug__:
            seen = [edge]
        current_edge = self.next_edge(edge)
        while current_edge is not edge:
            assert current_edge not in seen, ("A reference edge is wrong for space {} at edge {}"
                                              "".format(self, edge))
            yield current_edge
            if __debug__:
                seen.append(current_edge)
            current_edge = self.next_edge(current_edge)

    # noinspection PyUnreachableCode
    @property
    def edges(self) -> Generator[Edge, Edge, None]:
        """
        The boundary edges of the space
        :return: an iterator
        """
        if self.edge:
            if __debug__:
                seen = []
            for reference_edge in self.reference_edges:
                for edge in self.siblings(reference_edge):
                    if __debug__:
                        if edge in seen:
                            raise ValueError("The space reference edges are wrong: {}".format(self))
                        seen.append(edge)
                    yield edge

    @property
    def exterior_edges(self) -> Generator[Edge, None, None]:
        """
        Returns the exterior perimeter of the space
        :return:
        """
        if not self.edge:
            return
        yield from self.siblings(self.edge)

    @property
    def holes_reference_edge(self) -> Generator[Edge, None, None]:
        """
        Returns the internal reference edges
        :return:
        """
        return (self.mesh.get_edge(edge_id) for edge_id in self._edges_id[1:])

    @property
    def has_holes(self):
        """
        Returns True if the space has internal holes
        :return:
        """
        return len(self._edges_id) > 1

    def _external_axes(self, edges: Optional[Sequence['Edge']] = None) -> [float]:
        """
        Returns the external axes of the space.
        For every edge of the space adjacent to an external or null space we store
        the angle to the x axis (defined by the vector (1, 0) modulo 90.0 to account
        for both orthogonal directions.
        :param edges: the list of edges
        :return:
        """
        # retrieve all the edges of the space that are adjacent to the outside
        boundary_edges = []
        edges_to_search = edges if edges is not None else self.exterior_edges
        for _edge in edges_to_search:
            adjacent_space = self.plan.get_space_of_edge(_edge.pair)
            if adjacent_space is not self and (adjacent_space is None
                                               or adjacent_space.category.external):
                boundary_edges.append(_edge)

        if not boundary_edges:
            return []

        # check for the angle of each edge
        return self._axes(boundary_edges)

    def _axes(self, edges: Optional[Sequence['Edge']] = None) -> [float]:
        """
        Return the main axes of the space exterior edges
        :param edges: an optional list of edges to check
        :return:
        """
        output = {}
        edges = edges or self.exterior_edges
        # check for the angle of each edge
        for _edge in edges:
            # TODO : this should be coherent with ANGLE_EPSILON and not just an integer round
            angle = float(round(ccw_angle((1, 0), _edge.vector) % 90.0))

            if angle in output:
                output[angle] += _edge.length
            else:
                output[angle] = _edge.length

        return sorted(output.keys(), key=lambda k: output[k], reverse=True)

    def _directions(self, face: Optional['Face'] = None):
        if face is None and self.edge is None:
            return None
        edges = face.edges if face is not None else self.edges
        axes = self._external_axes(list(edges)) or self._axes(list(edges))
        x = unit_vector(axes[0])
        y = normal_vector(x)
        return x, y, opposite_vector(x), opposite_vector(y)

    @property
    def directions(self) -> Optional[Tuple[Vector2d, Vector2d, Vector2d, Vector2d]]:
        """
        Returns the 4 authorized directions for the given space
        :return:
        """
        return self._directions()

    def face_directions(self, face: 'Face') -> Optional[Tuple[Vector2d, Vector2d,
                                                              Vector2d, Vector2d]]:
        """
        Returns the main direction of a specific face of the space
        :param face:
        :return:
        """
        return self._directions(face)

    def best_direction(self, vector: Vector2d) -> Vector2d:
        """
        Returns the closest direction of the space to the specified vector
        :param vector:
        :return:
        """
        # if a space has no external walls (for example an internal bathroom)
        # then it will not have specific directions
        if not self.directions:
            logging.debug("Space: Best Directions, space has no external directions %s", self)
            return vector

        return max(self.directions, key=lambda d: dot_product(d, vector))

    @property
    def area(self) -> float:
        """
        Returns the area of the Space.
        :return:
        """
        return sum(map(lambda f: f.area, self.faces))

    def cached_area(self) -> float:
        """
        Returns the cached area of the space
        :return:
        """
        return sum(map(lambda f: f.cached_area, self.faces))

    @property
    def perimeter(self) -> float:
        """
        Returns the length of the Space perimeter
        Note: this will count the perimeter of each holes of the space
        :return:
        """
        return sum(map(lambda e: e.length, self.edges))

    @property
    def perimeter_without_duct(self) -> float:
        """
        Returns the length of the Space perimeter without duct adjacencies
        :return:
        """
        output = 0
        for edge in self.edges:
            space = self.plan.get_space_of_edge(edge.pair)
            output += 0 if space and space.category.name == "duct" else edge.length
        return output

    @property
    def as_sp(self) -> Optional[Polygon]:
        """
        Returns a shapely polygon
        :return:
        """
        if self.edge is None:
            return

        list_vertices = [edge.start.coords for edge in self.exterior_edges]
        list_vertices.append(list_vertices[0])

        holes = []
        for hole_edge in self.holes_reference_edge:
            _vertices = [edge.start.coords for edge in self.siblings(hole_edge)]
            _vertices.append(_vertices[0])
            holes.append(_vertices)

        return Polygon(list_vertices, holes)

    def boundary_polygon(self) -> List[Coords2d]:
        """
        Returns the polygon of the exterior boundary of the space (no holes)
        :return:
        """
        perimeter = []

        aligned_edges = self.aligned_siblings(self.edge)
        perimeter.append(aligned_edges[0].start.coords)
        initial_edge = aligned_edges[0]
        current_edge = self.next_edge(aligned_edges[len(aligned_edges) - 1])

        while current_edge is not initial_edge:
            aligned_edges = self.aligned_siblings(current_edge)
            perimeter.append(aligned_edges[0].start.coords)
            current_edge = self.next_edge(aligned_edges[len(aligned_edges) - 1])

        return perimeter

    def bounding_box(self, vector: Vector2d = None) -> Tuple[float, float]:
        """
        Returns the bounding rectangular box of the space according to the direction vector
        :param vector:
        :return:
        """
        if self.edge is None:
            return 0.0, 0.0

        vector = vector or self.edge.unit_vector
        total_x = 0
        max_x = 0
        min_x = 0
        total_y = 0
        max_y = 0
        min_y = 0

        for space_edge in self.exterior_edges:
            total_x += dot_product(space_edge.vector, vector)
            max_x = max(total_x, max_x)
            min_x = min(total_x, min_x)
            total_y += dot_product(space_edge.vector, normal_vector(vector))
            max_y = max(total_y, max_y)
            min_y = min(total_y, min_y)

        return max_x - min_x, max_y - min_y

    def minimum_rotated_rectangle(self) -> Optional[Tuple[Coords2d, Coords2d, Coords2d, Coords2d]]:
        """
        Returns the smallest minimum rotated rectangle
        We rely on shapely minimum_rotated_rectangle method
        :return:
        """
        if not self.edge:
            return None

        output = self.as_sp.minimum_rotated_rectangle.exterior.coords[:]
        output.pop()

        return output

    def distance_to(self, other: 'Space', kind: str = "max") -> float:
        """
        Returns the max or the min distance to the other space
        :param other:
        :param kind: whether to return the max or the min distance
        :return:
        """
        choices = {
            "min": min,
            "max": max
        }
        return choices[kind]((e1.start.distance_to(e2.start)
                              for e1 in self.exterior_edges for e2 in other.exterior_edges))

    def distance_to_linear(self, other: 'Linear', kind: str = "max") -> float:
        """
        Returns the max or the min distance to the linear
        :param other:
        :param kind: whether to return the max or the min distance
        :return:
        """
        choices = {
            "min": min,
            "max": max
        }
        return choices[kind]((e1.start.distance_to(e2.start)
                              for e1 in self.exterior_edges for e2 in other.edges))

    def adjacency_to(self, other: 'Space') -> float:
        """
        Returns the length of the boundary between two spaces
        :param other:
        :return:
        """
        shared_edges = (e for e in self.edges if other.has_edge(e.pair))
        return sum(map(lambda e: e.length, shared_edges))

    @property
    def size(self, edge: Optional[Edge] = None) -> Size:
        """
        Returns the size of the space
        Per convention the bounding box is used to estimate a width and a depth
        :return:
        """
        vector = edge.unit_vector if edge else None
        return Size(self.area, *self.bounding_box(vector))

    @property
    def mutable(self):
        """
        Returns True if the space can be modified
        :return:
        """
        return self.category.mutable

    def is_boundary(self, edge: Edge) -> bool:
        """
        Returns True if the edge is on the boundary of the space.
        :param edge:
        :return:
        """
        return (not self.is_outside(edge)) and self.is_outside(edge.pair)

    def is_internal(self, edge: Edge) -> bool:
        """
        Returns True if the edge is internal of the space
        :param edge:
        :return:
        """
        return not self.is_outside(edge) and not self.is_boundary(edge)

    def is_outside(self, edge: Edge) -> bool:
        """
        Return True if the edge is outside of the space (not on the boundary or inside)
        :param edge:
        :return:
        """
        # per convention
        if edge is None or edge.face is None:
            return True

        return not self.has_face(edge.face)

    def add_face(self, face: Face):
        """
        Adds a face to the space
        :param face: face to add to space

        Note: We have to check for the edge case where we create a hole in the space by adding
        a "U" shaped face
        +------------+
        |    Face    |
        +--+------+--+
        |  | Hole |  |
        |  +------+  |
        |    Space   |
        +------------+
        """
        logging.debug("Space: Adding a face %s, to space %s", face, self)

        # case 1: adding the first face
        if self.face is None:
            logging.debug('Space: Adding the first face of the Space: %s', self)
            self.edge = face.edge
            self.add_face_id(face.id)
            self.set_edges()  # needed in case the face has a hole !
            return

        # case 2: adding an enclosing face
        #     +-------------------+
        #     |                   |
        #     |       Face        |
        #     |                   |
        #     +----+---------+    |
        #     |    |         |    |
        #     |    |  Space  |    |
        #     |    |         |    |
        #     |    +---------+    |
        #     |                   |
        #     +-------------------+

        face_edges = list(face.edges)
        for edge in self.exterior_edges:
            if edge.pair not in face_edges:
                break
            face_edges.remove(edge.pair)
        else:
            logging.debug("Space: Adding a fully enclosing face")
            # make sure we are not selecting an internal edge
            for edge in face_edges:
                if edge.pair not in face_edges:
                    self.edge = edge
                    break
            else:
                raise Exception("This should never happen !")

            self.add_face_id(face.id)

        # case 3 : standard case
        # sadly we have to check if a hole has been created
        check_for_hole = False
        shared_edges = []
        boundary_edges = list(self.edges)
        for edge in face.edges:
            if edge.pair in boundary_edges:
                shared_edge = edge.pair
                if (shared_edges and
                        (self.next_edge(shared_edge) not in shared_edges
                         and self.next_edge(shared_edges[0]) is not shared_edge)):
                    logging.debug("Space: Found a discontinuity border")
                    check_for_hole = True
                    break
                shared_edges.append(shared_edge)

        # preserve edges references
        forbidden_edges = [edge.pair for edge in face.edges]
        self.change_reference_edges(forbidden_edges)
        self.add_face_id(face.id)

        if check_for_hole:
            self.set_edges()

    def _clean_hole_disappearance(self):
        """
        Check if the removal of a face has linked an internal hole with the exterior of the space.
        If it is the case : we must remove the corresponding edge reference
        Example of a case where a hole is removed from the initial space :
         +------------------------+
         |                        |
         |       +-------+        |
         |       |       +--------+
         | space | hole  |  face  | exterior
         |       |       +--------+
         |       +-------+        |
         |                        |
         |                        |
         +------------------------+

         or

        +-----------------------------------+
        |                SPACE              |
        |     +--------+       +-------+    |
        |     |        |       |       |    |
        |     |        +-------+       |    |
        |     | HOLE 1 | FACE  | HOLE 2|    |
        |     |        +-------+       |    |
        |     |        |       |       |    |
        |     +--------+       +-------+    |
        |                                   |
        +-----------------------------------+
        :return:
        """
        if not self.has_holes:
            return

        holes_reference_edge = list(self.holes_reference_edge)
        ref_edge = self.edge
        removed = []
        for hole_edge in holes_reference_edge:
            for edge in self.siblings(hole_edge):
                if edge is hole_edge:
                    continue
                if (edge in holes_reference_edge and edge not in removed) or edge is ref_edge:
                    removed.append(hole_edge)
                    self.remove_reference_edge(hole_edge)
                    break

    def _check_edges_references(self) -> bool:
        """
        Returns True if the edges are ok
        :return:
        """
        # check for duplicates
        if len(self._edges_id) != len(list(set(self._edges_id))):
            logging.warning("Space: Found duplicates in edges list: %s", self)
            return False

        # check for disconnectivity:
        for edge in self.holes_reference_edge:
            if edge in self.exterior_edges:
                logging.warning("Space: Found connected reference edges: %s", self)
                return False

    def remove_face(self, face: Face) -> List[Optional['Space']]:
        """
        Remove a face from the space

        Note : the biggest challenge of this method is to verify whether the removal
        of the specified face will split the space into several disconnected components.
        A new space must be created for each new disconnected component.

        We must also check that the removal of the face has linked internal holes of the space,
        thus creating a larger hole (in which case we must remove one of the reference edge).

        :param face: face to remove from space
        :returns the modified spaces (including the created spaces)
        """
        logging.debug("Space: Removing a face %s, from space %s", face, self)

        assert self.has_face(face), "Cannot remove a face not belonging to the space"

        # case 1 : the only face of the space
        if len(self.faces_id) == 1:
            self.remove_only_face(face)
            return [self]

        # case 2 : fully enclosed face which will create a hole
        #     +-------------------+
        #     |                   |
        #     |      Space        |
        #     |                   |
        #     +----+---------+    |
        #     |    |         |    |
        #     |    |  Face   |    |
        #     |    |         |    |
        #     |    +---------+    |
        #     |                   |
        #     +-------------------+
        face_edges = list(face.edges)
        for edge in face_edges:
            if self.is_outside(edge.pair):
                break
        else:
            logging.debug("Space: Removing a full enclosed face. A hole is created")
            self.remove_face_id(face.id)
            self.add_edge(face.edge.pair)
            self._clean_hole_disappearance()
            return [self]

        # case 3 : fully enclosing face
        #     +-------------------+
        #     |                   |
        #     |       Face        |
        #     |                   |
        #     +----+---------+    |
        #     |    |         |    |
        #     |    |  Space  |    |
        #     |    |         |    |
        #     |    +---------+    |
        #     |                   |
        #     +-------------------+
        # check if we are removing an enclosing face (this means that the removed face contains
        # all the edges boundary (this is no good)
        for edge in self.exterior_edges:
            if edge not in face_edges:
                break
            face_edges.remove(edge)
        else:
            logging.debug("Space: Removing a fully enclosing face")
            # make sure we are not selecting an internal edge
            for edge in face_edges:
                if edge.pair not in face_edges:
                    self.edge = edge.pair
                    break
            else:
                self.plan.plot()
                raise Exception("This should never happen!! %s | %s", self, face)
            self.remove_face_id(face.id)
            self._clean_hole_disappearance()
            return [self]

        # case 4 : standard case
        forbidden_edges = list(face.edges)
        self.change_reference_edges(forbidden_edges)

        # We must check if we are creating one or several
        # unconnected spaces
        adjacent_faces = list(self.adjacent_faces(face))

        # if there is only one adjacent face to the removed one
        # no need to check for connectivity
        if len(adjacent_faces) == 1:
            logging.debug("Space: Removing a face with only one adjacent edge")
            self.remove_face_id(face.id)
            self._clean_hole_disappearance()
            return [self]

        remaining_faces = adjacent_faces[:]
        space_connected_components = []
        created_spaces = [self]

        self.remove_face_id(face.id)

        # we must check to see if we split the space by removing the face
        # for each adjacent face inside the space check if they are still connected
        self_boundary_face = None

        while remaining_faces:

            adjacent_face = remaining_faces[0]
            connected_faces = [adjacent_face]

            for connected_face in self.connected_faces(adjacent_face):
                # try to reach the other adjacent faces
                if connected_face in remaining_faces:
                    remaining_faces.remove(connected_face)
                connected_faces.append(connected_face)

            remaining_faces.remove(adjacent_face)

            if len(remaining_faces) != 0:
                logging.debug("Space: Found a disconnected component")
                space_connected_components.append(connected_faces)
            else:
                self_boundary_face = adjacent_face
                break

        if len(space_connected_components) == 0:
            logging.debug("Space: Removing a face without splitting the space")
            self._clean_hole_disappearance()
            return created_spaces

        logging.debug("Space: The removal of a face split the space in disconnected components: %s",
                      self)

        # we must create a new space per newly created space components
        for component in space_connected_components:
            # create a new space with the disconnected faces and add it to the plan
            for _edge in component[0].edges:
                if _edge.pair.face is face:
                    boundary_edge = _edge
                    break
            else:
                raise Exception("Space: We should have found a boundary edge")

            new_space = Space(self.plan, self.floor, boundary_edge, self.category)
            # remove the disconnected faces from the initial space
            # and add them to the new space
            for component_face in component:
                self.remove_face_id(component_face.id)
                new_space.add_face_id(component_face.id)

            # transfer internal edge reference from self to new spaces
            for internal_reference_edge in self.holes_reference_edge:
                if new_space.has_edge(internal_reference_edge):
                    self.remove_reference_edge(internal_reference_edge)
                    new_space.add_edge(internal_reference_edge)

            new_space._clean_hole_disappearance()
            created_spaces.append(new_space)

        # preserve self edge reference
        if self.is_outside(self.edge):
            for _edge in self_boundary_face.edges:
                if _edge.pair.face is face:
                    boundary_edge = _edge
                    break
            else:
                raise Exception("We should have found a boundary edge")
            self.edge = boundary_edge

        self._clean_hole_disappearance()

        return created_spaces

    def remove_only_face(self, face: Face):
        """
        Removes the only face of the space.
        Note : this does not remove the space from the plan
        (to enable us to reverse the transformation)
        :param face:
        :return:
        """
        logging.debug("Space: Removing only face left in the Space: %s", self)

        self._edges_id = []
        self.remove_face_id(face.id)
        # self.remove()

    def set_edges(self):
        """
        Sets the reference edges of the space.
        We need one edge for the exterior boundary, and one edge per hole inside the space
        NOTE : Per convention the edge of the exterior is stored as the first element of the
        _edges_id array.
        """
        if self.number_of_faces == 0:
            self._edges_id = []
            return

        seen = []
        self._edges_id = []
        found_exterior_edge = False
        for face in self.faces:
            for edge in face.edges:
                if edge in seen:
                    continue
                if not self.is_boundary(edge):
                    seen.append(edge)
                    seen.append(edge.pair)
                    continue
                # in order to determine which edge is the exterior one we have to
                # calculate its rotation order (ccw or ccw).
                # we use the curve orientation algorithm
                siblings = list(self.siblings(edge))
                ref_edge = min(siblings, key=lambda e: e.start.coords)
                previous_edge = self.previous_edge(ref_edge)
                det = cross_product(previous_edge.opposite_vector, ref_edge.vector)
                if det < 0:  # counter clockwise
                    if found_exterior_edge:
<<<<<<< HEAD
                        self.plan.plot()
                        raise ValueError("Space: The space has been split ! %s | %s", self,
                                         self.plan)
=======
                        # self.plan.plot()
                        raise SpaceShapeError("Space: The space has been split ! %s | %s", self, self.plan)
>>>>>>> 1c3bf52f
                    self._edges_id = [edge.id] + self._edges_id
                    found_exterior_edge = True
                else:  # clockwise
                    self.add_edge(edge)

                for sibling in siblings:
                    seen.append(sibling)
                    seen.append(sibling.pair)

        if not len(self._edges_id) or not found_exterior_edge:
            raise SpaceShapeError("The space is badly shaped: {}".format(self))

    def change_reference_edges(self, forbidden_edges: Sequence['Edge'],
                               boundary_edge: Optional['Edge'] = None):
        """
        Changes the edge references of the space
        If all the edges of the boundary are in the forbidden list, the reference is simply
        removed from the list of edges id. It means that a hole is filled.
        :param forbidden_edges: a list of edges that cannot be used as reference
        (typically because they will cease to be on the boundary of the space)
        :param boundary_edge
        """
        assert len(self._edges_id) == len(list(set(self._edges_id))), "Duplicate in edges !"

        first_edge = True
        for edge in list(self.reference_edges):
            if edge not in forbidden_edges:
                first_edge = False
                continue
            for other_edge in self.siblings(edge):
                if other_edge not in forbidden_edges:
                    assert other_edge.id not in self._edges_id, ("The edge cannot "
                                                                 "already be a reference")
                    # we replace the edge id in place to preserve the list order
                    if first_edge:
                        self._edges_id[0] = other_edge.id
                    else:
                        self.remove_reference_edge(edge)
                        self._edges_id.append(other_edge.id)
                    first_edge = False
                    break
            else:
                if first_edge:
                    logging.warning("Space: removing the first reference edge: %s", edge)
                    if not boundary_edge:
                        raise ValueError("Space: changing reference edges, you should have"
                                         "specified a boundary edge !")
                    self._edges_id[0] = boundary_edge.id
                self.remove_reference_edge(edge)
                first_edge = False

    def connected_faces(self, face: Face) -> Generator[Face, None, None]:
        """
        Returns the faces of the space connected to the provided face
        Note: the face provided must belong to the space
        :param face:
        :return:
        """
        assert self.has_face(face), "The face must belong to the space"

        def _propagate(current_face: Face) -> Generator[Face, None, None]:
            for adjacent_face in self.adjacent_faces(current_face):
                if adjacent_face not in seen:
                    seen.append(adjacent_face)
                    yield adjacent_face
                    yield from _propagate(adjacent_face)

        seen = [face]
        return _propagate(face)

    def adjacent_faces(self, face: Face) -> Generator[Face, None, None]:
        """
        Returns the adjacent faces in the space of the face
        :param face:
        :return:
        """
        assert self.has_face(face), "The face must belong to the space"

        seen = [face]
        for edge in face.edges:
            if self.has_face(edge.pair.face) and edge.pair.face not in seen:
                yield edge.pair.face
                seen.append(edge.pair.face)

    def face_is_adjacent(self, face: Face) -> bool:
        """
        Returns True if the face is adjacent to the space
        :param face:
        :return: bool
        """
        if [edge for edge in face.edges if self.has_edge(edge.pair)]:
            return True
        return False

    def corner_stone(self, *faces: 'Face', min_adjacency_length: Optional[float] = None) -> bool:
        """
        Checks if the removal of a list of connected faces will split the space.
        Per convention : we also return True if we try to remove all the faces from the space.
        NOTE : it is expected that the faces are all connected
        :param faces:
        :param min_adjacency_length
        :return:
        """
        # per convention if not faces are specified, we won't break the space
        if not faces:
            return False

        for f in faces:
            assert self.has_face(f), ("Space: Corner Stone, the faces "
                                      "provided must belong to the space: {}".format(f))

        remaining_faces = set(self.faces) - set(faces)
        if not bool(remaining_faces):
            return True
        return not Mesh.connected(list(remaining_faces), min_adjacency_length)

    def merge(self, *spaces: 'Space') -> 'Space':
        """
        Merge the space with all the other provided spaces.
        Returns the merged space.
        :param spaces:
        :return: self
        """
        for space in spaces:
            self._merge(space)
        return self

    def _merge(self, space: 'Space') -> 'Space':
        """
        Merges two spaces together and return the remaining space
        :param space:
        :return:
        """
        self.faces_id |= space.faces_id
        self._edges_id += space._edges_id[1:]  # preserve the holes
        space.faces_id = set()
        space._edges_id = []
        space.remove()
        self.set_edges()
        return self

    def insert_face(self, face: 'Face', container_face: Optional['Face'] = None):
        """
        Insert a face inside the space reference face
        :param face:
        :param container_face
        :return:
        """
        container_face = container_face or self.face
        created_faces = container_face.insert_face(face)
        self.add_face_id(face.id)
        # we need to add to the space the new faces eventually created by the insertion
        for face in created_faces:
            if face is container_face:
                continue
            self.add_face_id(face.id)
        # sometimes the container_face can be deleted by the insertion
        # so we need to check this and remove the deleted face from the space if needed
        if container_face not in created_faces:
            self.remove_face_id(container_face.id)
        # we must set the boundary in case the reference edge is no longer part of the space
        self.set_edges()

        # propagate the changes of the mesh
        self.plan.update_from_mesh()

    def insert_face_from_boundary(self, perimeter: Sequence[Coords2d]) -> 'Face':
        """
        Inserts a face inside the space reference face from the given coordinates
        :param perimeter:
        :return:
        """
        face_to_insert = self.mesh.new_face_from_boundary(perimeter)
        for face in self.faces:
            try:
                self.insert_face(face_to_insert, face)
                return face_to_insert
            except OutsideFaceError:
                continue

        self.mesh.remove_face_and_children(face_to_insert)
        raise OutsideFaceError

    def insert_space(self,
                     boundary: Sequence[Coords2d],
                     category: SpaceCategory = SPACE_CATEGORIES['empty']) -> 'Space':
        """
        Adds a new space inside the first face of the space
        Used to insert specific space such as duct or load bearing wall
        :param boundary:
        :param category:
        :return: the new space
        """
        face_of_space = self.insert_face_from_boundary(boundary)
        self.add_face_id(face_of_space.id)
        self.remove_face(face_of_space)
        # create the space and add it to the plan
        space = Space(self.plan, self.floor, face_of_space.edge, category=category)
        return space

    def insert_linear(self,
                      point_1: Coords2d,
                      point_2: Coords2d,
                      category: LinearCategory) -> 'Linear':
        """
        Inserts a linear inside the Space boundary given a
        :return: a linear
        """
        # TODO : we should not create vertices directly but go trough a face interface
        vertex_1 = Vertex(self.mesh, *point_1, mutable=False)
        vertex_2 = Vertex(self.mesh, *point_2, mutable=False)
        for face in self.faces:
            try:
                new_edge = face.insert_edge(vertex_1, vertex_2)
                new_linear = self.plan.__class__.LinearType(self.plan, self.floor, new_edge,
                                                            category)
                break
            except OutsideVertexError:
                continue
        else:
            raise OutsideVertexError
        return new_linear

    def cut(self,
            edge: Edge,
            vertex: Vertex,
            angle: float = 90.0,
            vector: Optional[Vector2d] = None,
            traverse: str = 'absolute',
            max_length: Optional[float] = None) -> TwoEdgesAndAFace:
        """
        Cuts the space at the corresponding edge
        Adjust the self.faces and self.edges list accordingly
        Returns True if the cut was successful
        :param edge:
        :param vertex:
        :param angle:
        :param vector:
        :param traverse:
        :param max_length
        :return:
        """
        assert not self.is_outside(edge), "The edge must belong to the space"

        def callback(new_edges: Optional[Tuple[Edge, Edge]]) -> bool:
            """
            Callback to insure space consistency
            Will stop the cut if it returns True
            :param new_edges: Tuple of the new edges created by the cut
            """
            start_edge, end_edge, new_face = new_edges
            # add the created face to the space
            if new_face is not None:
                self.add_face_id(new_face.id)
            if self.is_outside(end_edge.pair):
                return True
            return False

        return edge.recursive_cut(vertex, angle, vector=vector, traverse=traverse,
                                  callback=callback, max_length=max_length)

    def barycenter_cut(self,
                       edge: Optional[Edge] = None,
                       coeff: float = 0.5,
                       angle: float = 90.0,
                       vector: Optional[Vector2d] = None,
                       traverse: str = 'absolute',
                       max_length: Optional[float] = None) -> TwoEdgesAndAFace:
        """
        Convenience method
        :param edge:
        :param coeff:
        :param angle:
        :param vector:
        :param traverse:
        :param max_length:
        :return:
        """
        edge = edge or self.edge
        vertex = (transformation.get['barycenter']
                  .config(vertex=edge.end, coeff=coeff)
                  .apply_to(edge.start))

        cut_data = self.cut(edge, vertex, angle, vector, traverse, max_length)

        # clean vertex in mesh structure
        if not cut_data and vertex.edge is None and vertex.mesh:
            vertex.remove_from_mesh()

        return cut_data

    def ortho_cut(self, edge: 'Edge') -> bool:
        """
        Ortho cuts the specified edge and adds the created face to the space
        Returns True if the cut was successful
        :param edge:
        :return:
        """
        cut_data = edge.ortho_cut()

        if not cut_data:
            return False

        initial_edge, split_edge, new_face = cut_data

        if new_face is not None:
            self.add_face_id(new_face.id)
            return True

        return False

    def remove_internal_edge(self, edge: 'Edge') -> bool:
        """
        Removes an edge of the space
        :param edge:
        :return:
        """
        assert self.is_internal(edge), "The edge must an internal edge of the space"

        if not self.plan.is_mutable(edge):
            logging.debug("Space: Cannot remove an immutable edge: %s in space: %s", edge, self)
            return False
        # remove the edge and remove the deleted face from the space
        self.remove_face_id(edge.face.id)
        edge.remove()

        # we need to update the plan from the mesh because of cleanups
        self.plan.update_from_mesh()

        return True

    def plot(self, ax=None,
             save: Optional[bool] = None,
             options: Tuple['str'] = ('face', 'border', 'half-edge')):
        """
        plot the space
        """
        # do not try to plot an empty space
        if self.edge is None:
            return ax
        color = self.category.color

        if 'border' in options or not ax:
            x, y = self.as_sp.exterior.xy
            ax = plot_polygon(ax, x, y, options, color, save)

        if 'face' in options:
            for face in self.faces:
                if face is None:
                    continue
                ax = face.plot(ax, color=color, save=save, options=('fill', 'border', 'dash'))

        if 'half-edge' in options:
            for edge in self.edges:
                edge.plot_half_edge(ax, color=color, save=save)

        return ax

    def check(self) -> bool:
        """
        Check consistency of space
        :return:
        """
        is_valid = True
        # check if edges are correct
        if ((self.edge is None) + (self.face is None)) == 1:
            is_valid = False
            logging.error('Space: Error in space: only one of edge or face is None: %s', self.edge)

        # check that they are not duplicates in the edges list id
        if len(self._edges_id) != len(list(self._edges_id)):
            logging.error("Space: Duplicate edges id in space %s", self)
            is_valid = False

        faces = list(self.faces)

        for edge in self.edges:
            if edge.face not in faces:
                logging.error('Space: boundary edge face not in space faces: %s - %s',
                              edge, edge.face)
                is_valid = False

        return is_valid

    def immutable_components(self) -> ['PlanComponent']:
        """
        Return the components associated to the space
        :return: [PlanComponent]
        """
        immutable_associated = []

        for linear in self.plan.linears:
            if self.has_linear(linear) and not linear.category.mutable:
                immutable_associated.append(linear)

        for space in self.plan.spaces:
            if not space.category.mutable and space.adjacent_to(self):
                immutable_associated.append(space)

        return immutable_associated

    @property
    def cached_immutable_components(self) -> ['PlanComponent']:
        """
        property
        Returns the cached components associated to the space
        :return:
        """
        if self._cached_immutable_components is None:
            self._cached_immutable_components = self.immutable_components()
        return self._cached_immutable_components

    def components_category_associated(self) -> [str]:
        """
        Return the name of the components associated to the space
        :return: [Plan Component name]
        """
        return [component.category.name for component in self.immutable_components()]

    def adjacent_to(self, other: 'Space', length: float = None) -> bool:
        """
        Check the adjacency with an other space or face
        with constraint of adjacency length.
        Note: the adjacency must be on connected edges
        :return:
        """
        # if no length is specified, we just check if the two spaces have a common edge
        if length is None:
            for edge in other.edges:
                if self.has_edge(edge.pair):
                    return True
            return False

        seen = []  # we check all consecutive edges at once
        for edge in self.exterior_edges:
            if edge in seen:
                continue
            if not other.has_edge(edge.pair):
                continue
            # forward check
            shared_length = edge.length
            if shared_length >= length:
                return True
            seen.append(edge)
            for e in self.siblings(edge):
                if e is edge:
                    continue
                if not other.has_edge(e.pair):
                    break
                shared_length += e.length
                if shared_length >= length:
                    return True
                seen.append(e)

            # backward check
            for e in other.siblings(edge.pair):
                if e is edge.pair:
                    continue
                if not self.has_edge(e.pair):
                    break
                shared_length += e.length
                if shared_length >= length:
                    return True
                seen.append(e.pair)

        return False

    def contact_length(self, space: 'Space') -> float:
        """
        Returns the border's length between two spaces
        Todo : this is wrong
        :return: float
        """
        border_length = 0
        for edge in self.edges:
            if space.has_edge(edge.pair):
                border_length += edge.length
        return border_length

    def count_t_edges(self) -> int:
        """
        Returns the number of T-edge of the space
        an edge is defined as a T-edge if the edge in continuity is not on the boundary of its space
        :return: float
        """

        def _is_t_edge(edge: 'Edge') -> bool:
            continuous_edge = edge.continuous_edge
            if continuous_edge:
                space_continuous = self.plan.get_space_of_edge(continuous_edge)
                if space_continuous and continuous_edge not in space_continuous.edges:
                    return True
            return False

        corner_min_angle = 20
        number_of_t_edge = 0

        list_corner_edges = [edge for edge in self.exterior_edges if
                             not edge.is_mesh_boundary and ccw_angle(edge.vector, self.next_edge(
                                 edge).vector) >= corner_min_angle]

        for edge in list_corner_edges:
            number_of_t_edge += _is_t_edge(edge)
            number_of_t_edge += _is_t_edge(self.next_edge(
                edge).pair)

        return number_of_t_edge

    def adjacent_spaces(self, length: int = None) -> List['Space']:
        """
        Gets the list of spaces adjacent to a given one
        :return: List['Space']
        """
        spaces_list = []
        for edge in self.edges:
            if edge.pair:
                adjacent_space = self.plan.get_space_of_edge(edge.pair)
                if (adjacent_space and adjacent_space not in spaces_list
                        and self.adjacent_to(adjacent_space, length)):
                    spaces_list.append(adjacent_space)
        return spaces_list

    def maximum_adjacency_length(self, other: Union['Space', 'Face']) -> float:
        """
        Returns the maximum adjacency length with an other space or face
        with constraint of adjacency length
        :return: float : length
        """
        adjacency_length = []
        previous_edge = False
        number_of_adjacencies = 0
        for edge in other.edges:
            if self.has_edge(edge.pair):
                if not previous_edge:
                    adjacency_length.append(edge.length)
                    number_of_adjacencies += 1
                    previous_edge = True
                else:
                    adjacency_length[number_of_adjacencies - 1] += edge.length
            else:
                previous_edge = False

        if adjacency_length:
            return max(adjacency_length)
        else:
            return 0

    def aspect_ratio(self, added_faces: Optional[Iterable['Face']] = None) -> float:
        """
        Returns the aspect ratio of the space, calculated as : perimeter ** 2 / area
        If a list of added faces is provided: returns the
        aspect ratio of the space with the added face.
        :param added_faces:
        :return:
        """
        area = self.area
        perimeter = self.perimeter
        added_faces = list(added_faces or [])
        faces_edges = [e for f in added_faces for e in f.edges]
        for face in added_faces:
            shared_edges = [e.length for e in face.edges
                            if self.is_boundary(e.pair) or e.pair in faces_edges]
            shared_perimeter = sum(shared_edges)
            area += face.area
            perimeter += face.perimeter - 2 * shared_perimeter

        return perimeter ** 2 / area

    def number_of_corners(self, other: Optional[Union['Space', 'Face']] = None) -> int:
        """
        Returns the number of corner of the space.
        If a space or a face is specified, returns the number of corner with the added face
        or space
        :param other:
        :return:
        """
        corner_min_angle = 20.0
        num_corners = 0
        for edge in self.exterior_edges:
            angle = ccw_angle(edge.opposite_vector, self.next_edge(edge).vector)
            if not pseudo_equal(angle, 180.0, corner_min_angle):
                num_corners += 1

        if not other:
            return num_corners

        num_corners += other.number_of_corners()

        # find an edge outside
        for edge in other.edges:
            if not self.is_boundary(edge.pair):
                outside_edge = edge
                break
        else:
            raise ValueError("Space: the face or space must be adjacent to the space but not"
                             "included inside it")

        outside = True
        entry_edges = []
        exit_edges = []
        shared_edges = []
        previous_edge = outside_edge
        if isinstance(other, Face):
            siblings = outside_edge.siblings
        elif isinstance(other, Space):
            siblings = other.siblings(outside_edge)
        else:
            raise ValueError("Space: other should be a Face or a Space instance")

        for edge in siblings:
            if self.is_boundary(edge.pair) and outside:
                entry_edges.append((previous_edge, edge))
                outside = False
            elif not self.is_boundary(edge.pair) and not outside:
                exit_edges.append((previous_edge, edge))
                outside = True
            elif not outside:
                shared_edges.append((previous_edge, edge))

            previous_edge = edge

        # check the initial outside edge
        if self.is_boundary(previous_edge.pair) and not outside:
            exit_edges.append((previous_edge, outside_edge))

        for prev, nxt in entry_edges:
            angle = ccw_angle(prev.opposite_vector, self.next_edge(nxt.pair).vector)
            if pseudo_equal(angle, 180, corner_min_angle):
                num_corners -= 2

        for prev, nxt in exit_edges:
            angle = ccw_angle(nxt.opposite_vector, self.previous_edge(prev.pair).vector)
            if pseudo_equal(angle, 180, corner_min_angle):
                num_corners -= 2

        for prev, nxt in shared_edges:
            angle = ccw_angle(prev.opposite_vector, nxt.vector)
            if not pseudo_equal(angle, 180, corner_min_angle):
                num_corners -= 2

        return num_corners

    def count_ducts(self) -> float:
        """
        counts the number of ducts the space is adjacent to
        :return: float
        """

        number_ducts = len([sp for sp in self.adjacent_spaces() if sp.category.name == "duct"])

        return number_ducts

    def count_windows(self) -> float:
        """
        counts the number of linear of type window in the space
        :return: float
        """

        number_windows = sum(
            self.has_linear(component) and component.category.window_type for component in
            self.plan.linears)

        return number_windows

    def openings(self) -> ['Linear']:
        """
        Returns the associated openings
        :return: ['Linear']
        """
        openings_list = []
        for component in self.immutable_components():
            if component.category in LINEAR_CATEGORIES.values() and component.category.aperture:
                openings_list.append(component)
        return openings_list

    def connected_spaces(self) -> ['Space']:
        """
        Returns the connected spaces
        :return: ['Space']
        """
        connected_spaces = []
        for door in self.openings():
            for space in door.adjacent_spaces():
                if space is not self and space not in connected_spaces:
                    connected_spaces.append(space)
        return connected_spaces

    def centroid(self) -> Coords2d:
        """
        Returns the centroid coords of the space
        :return: ['Space']
        """

        centroid_x = 0
        centroid_y = 0
        for edge in self.edges:
            centroid_x += (edge.start.x + edge.next.start.x) * (
                    edge.start.x * edge.next.start.y - edge.next.start.x * edge.start.y)
            centroid_y += (edge.start.y + edge.next.start.y) * (
                    edge.start.x * edge.next.start.y - edge.next.start.x * edge.start.y)

        centroid_x = centroid_x * 1 / (6 * self.area)
        centroid_y = centroid_y * 1 / (6 * self.area)

        return [centroid_x, centroid_y]

    def maximum_distance_to(self, other: Union['Space', 'Face']) -> float:
        """
        Returns the maximum distance with an other space or face
        :return: float : length
        """
        max_distance = max(e.start.distance_to(o.start)
                           for e in self.exterior_edges for o in other.exterior_edges)
        return max_distance


class LinearOrientation(Enum):
    """
    defines opening orientation of a linear
    -along : opens along linear edge direction
    -opposite : opens in the opposite direction
    """
    ALONG = "Along"
    OPPOSITE = "Opposite"
    NONE = None


class Linear(PlanComponent):
    """
    Linear Class
    A linear is an object composed of one or several contiguous edges localized on the boundary
    of a space object
    """

    __slots__ = '_edges_id', 'orientation'

    def __init__(self,
                 plan: 'Plan',
                 floor: 'Floor',
                 edge: Optional[Edge] = None,
                 category: Optional[LinearCategory] = None,
                 _id: Optional[int] = None,
                 orientation: LinearOrientation = LinearOrientation.NONE):

        if edge and not plan.is_space_boundary(edge):
            raise ValueError('cannot create a linear that is not on the boundary of a space')

        super().__init__(plan, floor, _id)
        self.category = category
        self._edges_id = [edge.id] if edge else []
        self.orientation = orientation

    def __repr__(self):
        return 'Linear: ' + self.category.__repr__() + ' - ' + str(id(self))

    def serialize(self) -> Dict:
        """
        Returns a serialize version of the space
        :return:
        """
        output = {
            "id": self.id,
            "floor": str(self.floor.id),
            "edges": list(map(str, self._edges_id)),
            "category": self.category.name,
            "orientation": str(self.orientation)
        }

        return output

    def deserialize(self, value: Dict) -> 'Linear':
        """
        Fills the linear properties from the serialized value
        :param value:
        :return:
        """
        self._edges_id = list(map(lambda x: int(x), value["edges"]))
        self.category = LINEAR_CATEGORIES[value["category"]]
        self.orientation = value["orientation"]
        return self

    def clone(self, plan: 'Plan') -> 'Linear':
        """
        Returns a copy of the linear
        :return:
        """
        new_floor = plan.floors[self.floor.id]
        new_linear = type(self)(plan, new_floor, category=self.category, _id=self.id)
        new_linear._edges_id = self._edges_id[:]
        new_linear.orientation = self.orientation
        return new_linear

    @property
    def edge(self) -> Optional['Edge']:
        """
        The first edge of the linear
        :return:
        """
        if not self._edges_id:
            return None
        return self.mesh.get_edge(self._edges_id[0])

    @property
    def edges(self) -> Generator[Edge, None, None]:
        """
        All the edges of the Linear
        :return:
        """
        return (self.mesh.get_edge(edge_id) for edge_id in self._edges_id)

    def add_edge_id(self, edge_id: int):
        """
        Adds the edge id
        :param edge_id:
        :return:
        """
        if edge_id in self._edges_id:
            return
        self._edges_id.append(edge_id)

    def remove_edge_id(self, edge_id: int):
        """
        Removes the edge id
        :param edge_id:
        :return:
        """
        self._edges_id.remove(edge_id)

    def add_edge(self, edge: Edge):
        """
        Add an edge to the linear
        TODO : we should check that the edge is contiguous to the other linear edges
        :return:
        """
        if not self.plan.is_space_boundary(edge):
            raise ValueError('cannot add an edge to a linear' +
                             ' that is not on the boundary of a space')
        self.add_edge_id(edge.id)

    def has_edge(self, edge: 'Edge') -> bool:
        """
        Returns True if the edge belongs to the linear
        :param edge:
        :return:
        """
        if not edge or not edge.mesh:
            return False

        return self.has_edge_id(edge.id, edge.mesh.id)

    def has_edge_id(self, edge_id: int, mesh_id: 'uuid.UUID') -> bool:
        """
        Returns True if the edge belongs to the linear
        :param edge_id:
        :param mesh_id:
        :return:
        """
        return self.floor.mesh.id == mesh_id and edge_id in self._edges_id

    @property
    def as_sp(self) -> Optional[LineString]:
        """
        Returns a shapely LineString
        :return:
        """
        vertices = []
        edge = None
        for edge in self.edges:
            vertices.append(edge.start.coords)
        if edge is None:
            return None
        vertices.append(edge.end.coords)
        return LineString(vertices)

    @property
    def length(self) -> float:
        """
        Returns the length of the Linear.
        :return:
        """
        _length = 0.0
        for edge in self.edges:
            _length += edge.length

        return _length

    def plot(self, ax=None, save: bool = None):
        """
        Plots the linear object
        :return:
        """
        for edge in self.edges:
            x_coords, y_coords = zip(*edge.as_sp.coords)
            ax = plot_edge(x_coords, y_coords, ax,
                           color=self.category.color,
                           width=self.category.width, alpha=0.6, save=save)
        return ax

    def check(self) -> bool:
        """
        Check if the linear is valid.
        A linear is valid if all its edges are connected.
        :return:
        """
        is_valid = True
        if len(list(self.edges)) == 1:
            return is_valid

        return is_valid

    def adjacent_spaces(self) -> ['Space']:
        """
        Returns the adjacent spaces
        :return: ['Space']
        """
        spaces_list = []
        for edge in self.edges:
            if self.plan.get_space_of_edge(edge) not in spaces_list:
                spaces_list.append(self.plan.get_space_of_edge(edge))
            if self.plan.get_space_of_edge(edge.pair) not in spaces_list:
                spaces_list.append(self.plan.get_space_of_edge(edge.pair))
        return spaces_list


class Floor:
    """
    A class to describe a floor of a plan.
    The level correspond to the stacking order of the floor.
    The meta dict could be use to store properties of the floor such as : level, height etc.
    """

    def __init__(self,
                 plan: 'Plan',
                 mesh: Optional['Mesh'] = None,
                 level: Optional[int] = 0,
                 meta: Optional[dict] = None,
                 _id: Optional[int] = None):
        self.plan = plan
        self.id = _id
        self.mesh = mesh
        self.level = level
        self.meta = meta
        self.add_watcher()

    def __repr__(self):
        return "Floor: {}".format(self.id)

    def clone(self, new_plan: 'Plan') -> 'Floor':
        """
        Creates a copy of the floor
        :param new_plan:
        :return:
        """
        new_floor = new_plan.__class__.FloorType(new_plan, self.mesh, self.level,
                                                 self.meta, _id=self.id)
        return new_floor

    def store_mesh_globally(self):
        """
        Stores the mesh in a global variable named MESHES
        :return:
        """
        if "MESHES" not in globals():
            globals().setdefault("MESHES", {self.mesh.id: self.mesh})
        else:
            globals()["MESHES"][self.mesh.id] = self.mesh

    def get_mesh_from_global(self, mesh_id: uuid.UUID):
        """
        Sets the mesh of the floor by retrieving it from the global MESHES
        according to the specified mesh id
        :return:
        """
        self.mesh = globals().get("MESHES")[mesh_id]

    def add_watcher(self):
        """
        Adds a watcher to the mesh of the floor. The watcher is used to update the plan when
        the mesh changes (for example when a face is split, the new created face must be
        added to the appropriate space).
        :return:
        """
        if self.mesh:
            logging.debug("Floor : Adding a watcher to the mesh")
            self.mesh.add_watcher(self.plan.watcher)
        else:
            logging.debug("Plan: trying to add a watcher from a floor without mesh %s", self)

    def serialize(self, embedded_mesh: bool = True) -> Dict:
        """
        Returns a serialized version of the floor
        :param embedded_mesh: whether to serialize or not the linked mesh. If the mesh is not
        serialized, it is expected that the mesh will be found in a global variables named
        meshes which contains a dict : { mesh_id: mesh_object }.
        The global variable will then be used when deserializing the mesh.
        :return:
        """
        output = {
            "id": self.id,
            "mesh": self.mesh.serialize() if embedded_mesh else str(self.mesh.id),
            "level": self.level,
            "meta": self.meta
        }

        if not embedded_mesh:
            # make sure the mesh is stored in a global variable
            self.store_mesh_globally()

        return output

    def deserialize(self, data: Dict, embedded_mesh: bool = False) -> 'Floor':
        """
        Creates a floor from serialized data
        :param data: the dictionary containing the serialized data
        :param embedded_mesh: whether the mesh is embedded or not inside the serialize data
        :return:
        """
        # add new deserialized mesh and corresponding watcher
        if embedded_mesh:
            self.mesh = Mesh().deserialize(data["mesh"])
        else:
            self.get_mesh_from_global(uuid.UUID(data["mesh"]))

        self.add_watcher()
        self.level = int(data["level"])
        self.meta = data["meta"]
        return self

    @property
    def boundary_as_sp(self) -> Optional[LinearRing]:
        """
        Returns the boundary of the plan as a LineString
        """
        return self.mesh.boundary_as_sp if self.mesh else None


class Plan:
    """
    Main class containing the floor plan of the apartment
    • mesh : the corresponding geometric mesh
    • spaces : rooms or ducts or pillars etc.
    • linears : windows, doors, walls etc.
    • floors : floors of the plan stored in a dict
    """
    # Note : we store the composed class for easier subclassing of the Plan Class
    #        with custom floors, spaces, and linears
    FloorType = Floor
    SpaceType = Space
    LinearType = Linear

    def __init__(self,
                 name: str = 'unnamed_plan',
                 mesh: Optional[Mesh] = None,
                 floor_level: int = 0,
                 floor_meta: Optional[int] = None,
                 spaces: Optional[List['Space']] = None,
                 linears: Optional[List['Linear']] = None):
        self.id = uuid.uuid4()
        self.name = name
        self.spaces = spaces or []
        self.linears = linears or []
        self.floors: Dict[int, 'Floor'] = {}
        self._counter = 0

        # add a floor if a mesh is specified in the init (per convenience)
        if mesh:
            new_floor = self.__class__.FloorType(self, mesh, floor_level, floor_meta)
            self.floors[new_floor.id] = new_floor

    def __repr__(self):
        output = 'Plan: {}'.format(self.id)
        return output

    def get_id(self) -> int:
        """
        Returns an incremental id
        :return:
        """
        self._counter += 1
        return self._counter

    def _reset_counter(self):
        """
        Reset the id counter to a proper value. Needed when deserializing a plan.
        :return:
        """
        spaces_id = set(map(lambda s: s.id, self.spaces))
        linears_id = set(map(lambda l: l.id, self.linears))
        floors_id = set(map(lambda f: f.id, self.floors.values()))
        self._counter = max(spaces_id | linears_id | floors_id)

    def clear(self):
        """
        Clears the data of the plan
        :return:
        """
        self.name = ""
        self.spaces = []
        self.linears = []
        self.floors = {}

    def is_similar(self, other: 'Plan') -> bool:
        """
        Returns True if two plans are considered similar.
        The plans are expected to have the same mesh for each of their floors, and to
        :param other:
        :return:
        """
        min_difference = 500
        # check that both plan have the same meshes
        for _id, floor in self.floors.items():
            other_floor = other.get_floor_from_id(_id)
            if floor.mesh is not other_floor.mesh:
                return False
        # compare the id of the space for each face
        self_spaces_faces = ((space, f) for space in self.mutable_spaces() for f in space.faces)
        difference = 0
        for self_space, f in self_spaces_faces:
            other_space = other.get_space_of_face(f)
            difference += f.cached_area if other_space.id != self_space.id else 0

        return difference < min_difference

    def store_meshes_globally(self):
        """
        Store the meshes of the plan in a global variable named MESHES.
        This is needed for multiprocessing.
        :return:
        """
        for floor in self.floors.values():
            floor.store_mesh_globally()

    def serialize(self, embedded_mesh: bool = True) -> Dict[str, Any]:
        """
        Returns a serialize version of the plan
        :param embedded_mesh: whether to embed the mesh in the serialized data
        :return:
        """
        output = {
            "id": str(self.id),
            "name": self.name,
            "spaces": [space.serialize() for space in self.spaces],
            "linears": [linear.serialize() for linear in self.linears],
            "floors": [floor.serialize(embedded_mesh) for floor in self.floors.values()]
        }

        return output

    def deserialize(self, data: Dict, embedded_mesh: bool = True) -> 'Plan':
        """
        Adds plan data from serialized input value
        :param data: the serialized data
        :param embedded_mesh: whether to expect the mesh to be embedded in the data
        :return: a plan
        """
        self.clear()
        self.name = data["name"]
        self.id = uuid.UUID(data["id"]) if "id" in data else uuid.uuid4()

        # add floors
        for floor in data["floors"]:
            self.add_floor(
                self.__class__.FloorType(self, _id=floor["id"]).deserialize(floor, embedded_mesh))

        # add spaces
        for space in data["spaces"]:
            floor_id = int(space["floor"])
            floor = self.floors[floor_id]
            self.__class__.SpaceType(self, floor, _id=int(space["id"])).deserialize(space)

        # add linears
        for linear in data["linears"]:
            floor_id = int(linear["floor"])
            floor = self.floors[floor_id]
            self.__class__.LinearType(self, floor, _id=linear["id"]).deserialize(linear)

        self._reset_counter()

        return self

    def __getstate__(self) -> Dict:
        """
        Used to replace pickling method.
        This is needed due to the circular references in the mesh that makes it inefficient
        for the standard pickle protocol.
        """
        return self.serialize()

    def __setstate__(self, state: Dict):
        """ Used to replace pickling method. """
        self.deserialize(state)

    def watcher(self, modifications: Dict[int, 'MeshModification'], mesh_id: uuid.UUID):
        """
        A watcher for mesh modification. The watcher must be manually called from the plan.
        ex: by calling self.mesh.watch()
        :param modifications: a dictionary containing the mesh modification
        :param mesh_id: the id of the corresponding mesh (a plan can have several meshes,
        one for each floor)
        :return:
        """
        logging.debug("Plan: Updating plan from mesh watcher")

        if not modifications:
            return

        inserted_faces = (modification for _id, modification in modifications.items()
                          if modification[0] == MeshOps.INSERT
                          and modification[1][0] == MeshComponentType.FACE)

        removed_edges = (modification for _id, modification in modifications.items()
                         if modification[0] == MeshOps.REMOVE
                         and modification[1][0] == MeshComponentType.EDGE)

        inserted_edges = (modification for _id, modification in modifications.items()
                          if modification[0] == MeshOps.INSERT
                          and modification[1][0] == MeshComponentType.EDGE)

        removed_faces = (modification for _id, modification in modifications.items()
                         if modification[0] == MeshOps.REMOVE
                         and modification[1][0] == MeshComponentType.FACE)

        # add inserted face to the space of the receiving face
        # this must be done before removals
        for face_add in inserted_faces:
            assert face_add[2][0] == MeshComponentType.FACE, ("Plan: an insertion op of a face "
                                                              "should indicate the receiving face")
            # check if the face was not already added to the mesh
            face_space = self.get_space_from_face_id(face_add[1][1], mesh_id)
            if face_space:
                logging.debug("Plan: Adding face from mesh "
                              "update %s buf face is already in a space %s", face_space,
                              face_add[1][1])
                continue

            space = self.get_space_from_face_id(face_add[2][1], mesh_id)
            if space:
                logging.debug("Plan: Adding face from mesh update %s", space)
                space.add_face_id(face_add[1][1])

        # add inserted edge to the linear of the receiving face
        for edge_add in inserted_edges:
            assert (edge_add[2][0] == MeshComponentType.EDGE), ("Plan: an insertion "
                                                                "op of an edge should indicate "
                                                                "the receiving edge")
            linear = self.get_linear_from_edge_id(edge_add[2][1], mesh_id)
            if linear is not None:
                logging.debug("Plan: Adding Edge to linear from mesh update %s", edge_add[1])
                linear.add_edge_id(edge_add[1][1])

        # remove faces
        for remove_face in removed_faces:
            space = self.get_space_from_face_id(remove_face[1][1], mesh_id)
            if space:
                logging.debug("Plan: Removing face from space from mesh update %s", space)
                space.remove_face_id(remove_face[1][1])
                space.set_edges()

        # remove edges
        for remove_edge in removed_edges:
            space = self.get_space_from_reference_id(remove_edge[1][1], mesh_id)
            if space:
                space.set_edges()
            linear = self.get_linear_from_edge_id(remove_edge[1][1], mesh_id)
            if linear:
                logging.debug("Plan: Removing edge from linear from mesh update %s", linear)
                linear.remove_edge_id(remove_edge[1][1])

    def update_from_mesh(self):
        """
        Updates the plan from the mesh, and also updates all linked plan.
        :return:
        """
        for floor in self.floors.values():
            floor.mesh.watch()

    def simplify(self):
        """
        Simplifies the meshes of the plan
        :return:
        """
        for floor in self.floors.values():
            floor.mesh.simplify()

    def clone(self, name: str = "", custom_class: Optional[type] = None) -> 'Plan':
        """
        Returns a copy of the plan
        :param name: the name of the cloned plan
        :param custom_class: a custom class (subclassed from Plan)
        :return:
        """
        name = name or self.name
        if custom_class:
            new_plan = custom_class(Plan(name))
        else:
            new_plan = Plan(name)
        # clone floors, spaces and linears
        new_plan.floors = {floor.id: floor.clone(new_plan) for floor in self.floors.values()}
        new_plan.spaces = [space.clone(new_plan) for space in self.spaces]
        new_plan.linears = [linear.clone(new_plan) for linear in self.linears]
        new_plan._counter = self._counter

        return new_plan

    def copy(self, plan: 'Plan') -> 'Plan':
        """
        Copies the data from an another plan
        :param plan:
        :return:
        """
        self.name = plan.name
        self.floors = {floor.id: floor.clone(self) for floor in plan.floors.values()}
        self.spaces = [space.clone(self) for space in plan.spaces]
        self.linears = [linear.clone(self) for linear in plan.linears]
        self._counter = plan._counter
        return self

    def __deepcopy__(self, memo) -> 'Plan':
        """
        We overload deepcopy in order to be able to clone a plan using the
        following copy.deepcopy(plan). This is needed for proper interface with
        other libraries such as deap.
        :param memo: needed for the deepcopy overloading (useless in our case)
        :return: a clone of the plan
        """
        return self.clone()

    @property
    def mesh(self) -> Optional['Mesh']:
        """
        Property
        Returns the only mesh of the plan
        Note : a plan can have multiple meshes
        :return:
        """
        if not self.floor:
            return None
        return self.floor.mesh

    @property
    def floor(self) -> Optional['Floor']:
        """
        Returns any floor of the plan
        :return:
        """
        if not self.floors:
            return None
        return next(iter(self.floors.values()))

    def add_floor(self, new_floor: 'Floor'):
        """
        Adds a mesh to the plan. Used for example for multiple floors.
        :param new_floor:
        :return:
        """
        if not new_floor.id:
            new_floor.id = self.get_id()

        self.floors[new_floor.id] = new_floor

    def get_floor_from_id(self, _id: int) -> Optional['Floor']:
        """
        Returns the floor with the specified id. Returns None if no floor is found.
        :param _id:
        :return:
        """
        return self.floors.get(_id, None)

    @property
    def floor_count(self) -> int:
        """
        Return the number of floors of the plan
        :return:
        """
        return len(self.floors)

    def floor_of_given_level(self, level: int) -> Optional['Floor']:
        """
        Returns the floor of the given level
        :return:
        """
        for floor in self.floors.values():
            if floor.level == level:
                return floor
        logging.info("Plan: floor_of_given_level: No floor at this level")
        return None

    @property
    def has_multiple_floors(self):
        """
        Property
        Returns True if the plan has multiple meshes
        :return:
        """
        return self.floor_count > 1

    @property
    def first_level(self) -> int:
        """
        Property
        Returns the first level of the plan
        :return:
        """
        return min(floor.level for floor in self.floors.values())

    @property
    def levels(self) -> List[int]:
        """
        Property
        Returns the list of the levels of the plan
        :return:
        """
        return sorted(floor.level for floor in self.floors.values())

    def get_mesh(self, floor_id: int) -> Optional['Mesh']:
        """
        Returns the mesh of the floor_id
        :param floor_id:
        :return:
        """
        return self.floors.get(floor_id, None)

    def get_from_id(self, _id: int) -> Optional['PlanComponent']:
        """
        returns the component of the given id
        :param _id: a uuid
        :return: a component
        """
        # Start by searching in spaces
        for space in self.spaces:
            if space.id == _id:
                return space
        # then search in linears
        for linear in self.linears:
            if linear.id == _id:
                return linear
        logging.debug("Plan: component not found for this id %s", _id)
        return None

    def get_space_from_id(self, _id: int) -> Optional['Space']:
        """
        returns the component of the given id
        :param _id: a uuid
        :return: a component
        """
        # Start by searching in spaces
        for space in self.spaces:
            if space.id == _id:
                return space
        logging.debug("Plan: Space not found for this id %s", _id)
        return None

    def get_linear_from_id(self, _id: int) -> Optional['Linear']:
        """
        returns the component of the given id
        :param _id: a uuid
        :return: a component
        """
        for linear in self.linears:
            if linear.id == _id:
                return linear
        logging.debug("Plan: Linear not found for this id %s", _id)
        return None

    def get_linear_from_edge_id(self, edge_id: int, mesh_id: uuid.UUID) -> Optional['Linear']:
        """
        Returns the linear that owns the edge if found, None otherwise
        :param edge_id:
        :param mesh_id:
        :return:
        """
        for linear in self.linears:
            if linear.has_edge_id(edge_id, mesh_id):
                return linear
        return None

    def get_linear_from_edge(self, edge: 'Edge') -> Optional['Linear']:
        """
        Returns the linear that owns the edge if found, None otherwise
        :param edge:
        :return:
        """
        if not edge or not edge.mesh:
            return None

        return self.get_linear_from_edge_id(edge.id, edge.mesh.id)

    def add_floor_from_boundary(self,
                                boundary: Sequence[Coords2d],
                                floor_level: Optional[int] = 0,
                                floor_meta: Optional[dict] = None) -> 'Floor':
        """
        Creates a plan from a list of points
        1. create the mesh
        2. Add an empty space
        :param boundary:
        :param floor_level:
        :param floor_meta:
        :return:
        """
        mesh = Mesh().from_boundary(boundary)
        new_floor = self.__class__.FloorType(self, mesh, floor_level, floor_meta)
        self.add_floor(new_floor)
        self.__class__.SpaceType(self, new_floor, mesh.faces[0].edge)
        return new_floor

    def add(self, plan_component):
        """
        Adds a component to the plan
        :param plan_component:
        :return:
        """
        if type(plan_component) == self.__class__.SpaceType:
            self._add_space(plan_component)

        if type(plan_component) == self.__class__.LinearType:
            self._add_linear(plan_component)

    def remove(self, plan_component):
        """
        Remove a component to the plan
        :param plan_component:
        :return:
        """
        if type(plan_component) == self.__class__.SpaceType:
            self._remove_space(plan_component)

        if type(plan_component) == self.__class__.LinearType:
            self._remove_linear(plan_component)

    def _add_space(self, space: 'Space'):
        """
        Add a space in the plan
        :param space:
        :return:
        """
        if space.id is None:
            space.id = self.get_id()

        if space in self.spaces:
            logging.debug("Plan : trying to add a space that is already in the plan %s", space)

        self.spaces.append(space)

    def _remove_space(self, space: 'Space'):
        """
        Removes a space from the plan
        :param space:
        :return:
        """
        self.spaces.remove(space)

    def _add_linear(self, linear: 'Linear'):
        """
        Add a linear in the plan
        :param linear:
        :return:
        """
        if linear.id is None:
            linear.id = self.get_id()

        if linear in self.linears:
            logging.debug("Plan : trying to add a linear that is already in the plan %s", linear)

        self.linears.append(linear)

    def _remove_linear(self, linear: 'Linear'):
        """
        Removes a linear from the plan
        :param linear:
        :return:
        """
        self.linears.remove(linear)

    def get_components(self,
                       *cat_names: str) -> Generator['PlanComponent', None, None]:
        """
        Returns an iterator of the components contained in the plan.
        Can be filtered according to a category name
        :param cat_names: the names of the category
        :return:
        """
        yield from self.get_spaces(*cat_names)
        yield from self.get_linears(*cat_names)

    def get_spaces(self,
                   *category_names: str,
                   floor: Optional['Floor'] = None) -> Generator['Space', None, None]:
        """
        Returns an iterator of the spaces contained in the place
        :param category_names:
        :param floor:
        :return:
        """
        assert floor is None or floor.id in self.floors, (
            "The floor specified does not exist in the plan floors: {}".format(floor, self.floors))

        if category_names:
            return (space for space in self.spaces
                    if space.category.name in category_names
                    and (floor is None or space.floor is floor))
        else:
            return (space for space in self.spaces
                    if (floor is None or space.floor is floor))

    def get_space_of_face(self, face: Face) -> Optional['Space']:
        """
        Retrieves the space to which the face belongs.
        Returns None if no space is found
        :param face:
        :return:
        """
        for space in self.spaces:
            if space.has_face(face):
                return space
        return None

    def get_space_from_face_id(self, face_id: int, mesh_id: 'uuid.UUID') -> Optional['Space']:
        """
        Returns the space that contains the face with the given id and mesh_id
        :param face_id:
        :param mesh_id:
        :return the space
        """
        for space in self.spaces:
            if space.has_face_id(face_id, mesh_id):
                return space
        return None

    def get_space_of_edge(self, edge: Edge) -> Optional['Space']:
        """
        Retrieves the space to which the face belongs.
        Returns None if no space is found
        :param edge:
        :return:
        """
        if edge.face is None:
            return None
        return self.get_space_of_face(edge.face)

    def get_space_from_reference(self, edge: 'Edge') -> Optional['Space']:
        """
        Returns the space that has the specified edge as a reference.
        Returns None if the edge is not a reference of a space.
        :param edge:
        :return:
        """
        for space in self.spaces:
            if space.has_reference(edge):
                return space

        return None

    def get_space_from_reference_id(self, edge_id: int, mesh_id: 'uuid.UUID') -> Optional['Space']:
        """
        Returns the space with the edge of the given id and mesh id in its boundary
        :param edge_id:
        :param mesh_id:
        :return:
        """
        for space in self.spaces:
            if space.has_reference_id(edge_id, mesh_id):
                return space
        return None

    def get_linear(self, edge: Edge) -> Optional['Linear']:
        """
        Retrieves the linear to which the edge belongs.
        Returns None if no linear is found
        :param edge:
        :return:
        """
        for linear in self.linears:
            if linear.has_edge(edge):
                return linear
        return None

    def get_linears(self, *category_names: str) -> Generator['Linear', None, None]:
        """
        Returns an iterator of the linears contained in the place
        :param category_names:
        :return:
        """
        if category_names:
            return (linear for linear in self.linears if linear.category.name in category_names)

        return (linear for linear in self.linears)

    def is_space_boundary(self, edge: 'Edge') -> bool:
        """
        Returns True if the edge is on the boundary of a space
        :param edge:
        :return:
        """
        for space in self.spaces:
            if space.is_boundary(edge):
                return True

        return False

    def is_external(self, edge: 'Edge') -> bool:
        """
        Returns True if the edge is on the exterior of the apartment (meaning its face is none or
        its space is external)
        :param edge:
        :return: bool
        """
        space = self.get_space_of_edge(edge)
        return space is None or space.category.external

    def is_mutable(self, edge: 'Edge') -> bool:
        """
        Returns True if the edge or its pair does not belong to an immutable linear
        :param edge:
        :return:
        """
        for linear in self.linears:
            if linear.has_edge(edge):
                return linear.category.mutable
        return True

    def category_edges(self, *cat: str) -> List['Edge']:
        """
        Returns the list of edges belonging to a space of given category
        :return List['Edge']:
        """

        list_edges = []

        cat_spaces = (space for space in self.spaces if space.category.name in cat)
        for space in cat_spaces:
            for edge in space.edges:
                list_edges.append(edge)

        cat_linears = (linear for linear in self.linears if linear.category.name in cat)
        for linear in cat_linears:
            for edge in linear.edges:
                list_edges.append(edge)

        return list_edges

    @property
    def empty_spaces(self) -> Generator['Space', None, None]:
        """
        The empty spaces of the plan
        :return:
        """
        return self.get_spaces('empty')

    def empty_spaces_of_floor(self, floor: 'Floor') -> Generator['Space', None, None]:
        """
        The empty spaces of the floor
        :param floor:
        :return:
        """
        return self.get_spaces("empty", floor=floor)

    @property
    def empty_space(self) -> Optional['Space']:
        """
        The largest empty space of the plan
        :return:
        """
        return max(self.empty_spaces, key=lambda space: space.area)

    @property
    def directions(self) -> Sequence[Tuple[float, float]]:
        """
        Returns the main directions of the mesh of the plan
        :return:
        """
        return self.mesh.directions

    @property
    def is_empty(self):
        """
        Returns False if the plan contains mutable space other than empty spaces
        :return:
        """
        for space in self.spaces:
            if space.category.name != 'empty' and space.category.mutable:
                return False
        return True

    @property
    def area(self) -> float:
        """
        Returns the area of the plan.
        :return:
        """
        _area = 0.0
        for space in self.spaces:
            _area += space.area
        return _area

    @property
    def indoor_area(self) -> float:
        """
        Returns the indoor area of the plan.
        :return:
        """
        _area = 0.0
        for space in self.spaces:
            if space.category.external is False:
                _area += space.area
        return _area

    @property
    def indoor_perimeter(self) -> float:
        """
        Returns the perimeter of the plan.
        :return:
        """
        _perimeter = 0.0
        external_space_edges = [e for e in (s.exterior_edges for s in self.external_spaces)]
        for space in self.spaces:
            if space.external:
                continue
            for edge in space.exterior_edges:
                if edge.pair in external_space_edges or not edge.pair.face:
                    _perimeter += edge.length
        return _perimeter



    def insert_space_from_boundary(self,
                                   boundary: Sequence[Coords2d],
                                   category: SpaceCategory = SPACE_CATEGORIES['empty'],
                                   floor: Optional['Floor'] = None,
                                   merge_faces: bool = True) -> 'Space':
        """
        Inserts a new space inside the empty spaces of the plan.
        By design, will not insert a space overlapping several faces of the receiving spaces.
        The new space is designed from the boundary. By default, the category is empty.
        :param boundary
        :param category
        :param floor
        :param merge_faces: merge the faces of the empty space post insertion
        """
        floor = floor or self.floor
        face_to_insert = None
        for empty_space in self.empty_spaces_of_floor(floor):
            try:
                new_space = empty_space.insert_space(boundary, category)
                self.update_from_mesh()

                # merge faces of the empty faces if necessary
                while merge_faces:
                    merge_faces = False
                    for face in empty_space.faces:
                        for edge in face.edges:
                            if empty_space.is_boundary(edge):
                                continue
                            if edge.is_internal:
                                continue
                            if empty_space.is_internal(edge.pair):
                                edge.remove()
                                self.update_from_mesh()
                                merge_faces = True
                                break
                        if merge_faces:
                            break

                return new_space
            except OutsideFaceError:
                continue
        else:
            try:
                face_to_insert = floor.mesh.new_face_from_boundary(boundary)
                new_exterior_faces = floor.mesh.insert_external_face(face_to_insert)
                # add the eventually created holes
                for face in new_exterior_faces:
                    self.__class__.SpaceType(self, floor, face.edge, SPACE_CATEGORIES["hole"])
                # create the new space
                new_space = self.__class__.SpaceType(self, floor, face_to_insert.edge, category)
                return new_space

            except OutsideFaceError:
                if face_to_insert:
                    floor.mesh.remove_face_and_children(face_to_insert)

        raise ValueError('Plan: Could not insert the space in the plan because '
                         'it overlaps the receiving space: {}, {}'.format(boundary, category))

    def insert_linear(self,
                      point_1: Coords2d,
                      point_2: Coords2d,
                      category: LinearCategory,
                      floor: Optional['Floor'] = None):
        """
        Inserts a linear object in the plan at the given points
        Will try to insert it in every empty space.
        :param point_1
        :param point_2
        :param category
        :param floor
        :return:
        """
        floor = floor or self.floor
        for empty_space in self.empty_spaces_of_floor(floor):
            try:
                empty_space.insert_linear(point_1, point_2, category)
                break
            except OutsideVertexError:
                continue
        else:
            raise ValueError('Could not insert the linear in the plan:' +
                             '[{0},{1}] - {2}'.format(point_1, point_2, category))

    @property
    def boundary_as_sp(self) -> Optional[LinearRing]:
        """
        Returns the boundary of the plan as a LineString
        """
        return self.mesh.boundary_as_sp if self.mesh else None

    def plot(self,
             show: bool = False,
             save: bool = True,
             options: Tuple = ('face', 'edge', 'half-edge', 'border'),
             floor: Optional['Floor'] = None,
             name: Optional[str] = None):
        """
        Plots a plan.
        :return:
        """
        assert floor is None or floor.id in self.floors, (
            "The floor id specified does not exist in the plan floors")

        n_rows = self.floor_count
        fig, ax = plt.subplots(n_rows)
        fig.subplots_adjust(hspace=0.4)  # needed to prevent overlapping of subplots title

        for i, floor in enumerate(self.floors.values()):
            _ax = ax[i] if n_rows > 1 else ax
            _ax.set_aspect('equal')

            for space in self.spaces:
                if space.floor is not floor:
                    continue
                space.plot(_ax, save=False, options=options)

            for linear in self.linears:
                if linear.floor is not floor:
                    continue
                linear.plot(_ax, save=False)

            _ax.set_title(self.name + " - floor id:{}".format(floor.id))

        plot_save(save, show, name)

        return ax

    def check(self) -> bool:
        """
        Used to verify plan consistency
        NOTE : To be completed
        :return:
        """
        is_valid = True

        for floor in self.floors.values():
            mesh = floor.mesh
            is_valid = is_valid and mesh.check()

        for space in self.spaces:
            is_valid = is_valid and space.check()
            # check that a face only belongs to one space and one space only
            for face in space.faces:
                for other_space in self.spaces:
                    if other_space is space:
                        continue
                    if other_space.has_face(face):
                        logging.error("Plan: A face is in multiple space: %s, %s - %s",
                                      face, other_space, space)
                        is_valid = False

        if is_valid:
            logging.info('Plan: Checking Plan: ' + '✅ OK')
        else:
            logging.info('Plan: Checking Plan: ' + '🔴 NOT OK')

        return is_valid

    def remove_null_spaces(self):
        """
        Remove from the plan spaces with no edge reference
        :return:
        """
        logging.debug("Plan: removing null spaces of plan %s", self)
        space_to_remove = [space for space in self.spaces if space.edge is None]
        for space in space_to_remove:
            space.remove()

    def count_category_spaces(self, category_name: str) -> int:
        """
        count the number of spaces with the given category name
        :return:
        """
        return sum(space.category.name == category_name for space in self.spaces)

    def count_mutable_spaces(self) -> int:
        """
        count the number of mutable spaces
        :return:
        """
        return sum(space.category.mutable for space in self.spaces)

    def mutable_spaces(self) -> Generator['Space', None, None]:
        """
        Returns an iterator on mutable spaces
        :return:
        """
        yield from (space for space in self.spaces if space.mutable)

    def circulation_spaces(self) -> Generator['Space', None, None]:
        """
        Returns an iterator on mutable spaces
        :return:
        """
        yield from (space for space in self.spaces if space.category.circulation)

    def front_door(self) -> Optional['Linear']:
        """
        Returns the front door
        :return:
        """
        for linear in self.linears:
            if linear.category.name == 'frontDoor':
                return linear
        return None


if __name__ == '__main__':
    import libs.io.reader as reader

    logging.getLogger().setLevel(logging.DEBUG)


    @DecoratorTimer()
    def floor_plan():
        """
        Test the creation of a specific blueprint
        :return:
        """
        input_file = "018.json"
        plan = reader.create_plan_from_file(input_file)

        plan.plot(save=False)
        plt.show()

        plan.check()


    floor_plan()<|MERGE_RESOLUTION|>--- conflicted
+++ resolved
@@ -1235,14 +1235,8 @@
                 det = cross_product(previous_edge.opposite_vector, ref_edge.vector)
                 if det < 0:  # counter clockwise
                     if found_exterior_edge:
-<<<<<<< HEAD
-                        self.plan.plot()
-                        raise ValueError("Space: The space has been split ! %s | %s", self,
-                                         self.plan)
-=======
                         # self.plan.plot()
                         raise SpaceShapeError("Space: The space has been split ! %s | %s", self, self.plan)
->>>>>>> 1c3bf52f
                     self._edges_id = [edge.id] + self._edges_id
                     found_exterior_edge = True
                 else:  # clockwise
