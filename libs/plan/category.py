# coding=utf-8
"""
Category module : describes the type of space or linear that can be used in a program or a plan.
"""

from typing import List, Optional

CATEGORIES_COLORS = {
    'duct': 'dimgrey',
    'loadBearingWall': 'dimgrey',
    'window': 'white',
    'doorWindow': 'white',
    'door': 'white',
    'frontDoor': 'lightgray',
    'empty': 'b',
    'space': 'b',
    'seed': '#6a006a',
    'living': 'limegreen',
    'livingKitchen': 'limegreen',
    'dining': 'turquoise',
    'kitchen': 'orangered',
    'bedroom': 'orange',
    'toilet': 'blue',
    'bathroom': 'dodgerblue',
    'circulation': 'lightgray',
    'entrance': 'lightgrey',
    'wardrobe': 'pink',
    'laundry': 'plum',
<<<<<<< HEAD
    'study': 'plum',
=======
    'study': 'peru',
>>>>>>> 09dafd38
    'misc': 'darkgrey',
    'balcony': 'silver',
    'terrace': 'silver',
    'garden': 'green',
    'loggia': 'silver',
    'wintergarden': 'gainsboro',
    'startingStep': 'r',
    'hole': 'lightblue',
    'stairsObstacle': 'brown'
}


class Category:
    """
    A category of a space or a linear
    """

    __slots__ = 'name', 'mutable', 'seedable', 'external', 'color'

    def __init__(self,
                 name: str,
                 mutable: bool = True,
                 seedable: bool = False,
                 external: bool = False,
                 color: str = 'b'
                 ):
        self.name = name
        self.mutable = mutable
        self.seedable = seedable
        self.external = external
        self.color = CATEGORIES_COLORS.get(self.name, color)

    def __repr__(self) -> str:
        return self.name


class SpaceCategory(Category):
    """
    A category of a space
    Examples: duct, bedroom, kitchen, toilet, bathroom, entrance
    """

    __slots__ = 'circulation', 'needed_linears', 'needed_spaces'

    def __init__(self,
                 name,
                 mutable: bool = True,
                 seedable: bool = False,
                 external: bool = False,
                 circulation: bool = False,
                 needed_linears: Optional[List['LinearCategory']] = None,
                 needed_spaces: Optional[List['SpaceCategory']] = None):
        super().__init__(name, mutable, seedable, external)
        self.circulation = circulation
        self.needed_linears = needed_linears or []
        self.needed_spaces = needed_spaces or []


class LinearCategory(Category):
    """
    A category of a linear
    Examples : window, doorWindow, door, wall, frontDoor
    """

    __slots__ = 'aperture', 'width', 'window_type'

    def __init__(self,
                 name,
                 mutable: bool = True,
                 seedable: bool = False,
                 aperture: bool = False,
                 window_type: bool = False,
                 width: float = 2.5):
        super().__init__(name, mutable, seedable)
        self.aperture = aperture
        self.width = width
        self.window_type = window_type


LINEAR_CATEGORIES = {
    "window": LinearCategory('window', mutable=False, seedable=True, aperture=True,
                             window_type=True),
    "door": LinearCategory('door', aperture=True),
    "doorWindow": LinearCategory('doorWindow', mutable=False, seedable=True, aperture=True,
                                 window_type=True),
    "frontDoor": LinearCategory('frontDoor', mutable=False, seedable=True, aperture=True),
    "startingStep": LinearCategory('startingStep', mutable=False, seedable=True, aperture=True),
    "wall": LinearCategory('wall'),
    "externalWall": LinearCategory('externalWall', False, width=2.0)
}

duct_space = SpaceCategory('duct', mutable=False, seedable=True)
window_linears = [LINEAR_CATEGORIES[name] for name in LINEAR_CATEGORIES.keys() if
                  LINEAR_CATEGORIES[name].window_type]

SPACE_CATEGORIES = {
    "empty": SpaceCategory('empty'),
    "seed": SpaceCategory('seed'),
    "duct": duct_space,
    "loadBearingWall": SpaceCategory('loadBearingWall', mutable=False),
    "hole": SpaceCategory('hole', mutable=False),
    "stairsObstacle": SpaceCategory('stairsObstacle', mutable=False),
    "bedroom": SpaceCategory('bedroom', needed_linears=window_linears),
    "living": SpaceCategory('living', circulation=True, needed_linears=window_linears),
    "livingKitchen": SpaceCategory('livingKitchen', circulation=True, needed_linears=window_linears,
                                   needed_spaces=[duct_space]),
    "entrance": SpaceCategory('entrance', circulation=True,
                              needed_linears=[LINEAR_CATEGORIES["frontDoor"]]),
    "kitchen": SpaceCategory('kitchen', needed_spaces=[duct_space],
                             needed_linears=window_linears),
    "bathroom": SpaceCategory('bathroom', needed_spaces=[duct_space]),
    "dining": SpaceCategory('dining', circulation=True,
                            needed_linears=window_linears),
    "study": SpaceCategory('study', needed_linears=window_linears),
    "wardrobe": SpaceCategory('wardrobe'),
    "misc": SpaceCategory('misc'),
    "laundry": SpaceCategory('laundry', needed_spaces=[duct_space]),
    "toilet": SpaceCategory('toilet', needed_spaces=[duct_space]),
    "circulation": SpaceCategory("circulation", circulation=True),
    "balcony": SpaceCategory('balcony', mutable=False, external=True),
    "garden": SpaceCategory('garden', mutable=False, external=True),
    "terrace": SpaceCategory('terrace', mutable=False, external=True),
    "loggia": SpaceCategory('loggia', mutable=False, external=True),
    "wintergarden": SpaceCategory('wintergarden', mutable=False, external=True)
}


if __name__ == '__main__':
    import matplotlib as mpl

    def colors():
        for cat, color in CATEGORIES_COLORS.items():
            rgb_color = mpl.colors.to_hex(color)
            print(cat, color, rgb_color)

    colors()
<|MERGE_RESOLUTION|>--- conflicted
+++ resolved
@@ -26,11 +26,7 @@
     'entrance': 'lightgrey',
     'wardrobe': 'pink',
     'laundry': 'plum',
-<<<<<<< HEAD
-    'study': 'plum',
-=======
     'study': 'peru',
->>>>>>> 09dafd38
     'misc': 'darkgrey',
     'balcony': 'silver',
     'terrace': 'silver',
