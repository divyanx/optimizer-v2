--- conflicted
+++ resolved
@@ -1178,10 +1178,6 @@
     plan.insert_space_from_boundary(duct, SPACE_CATEGORIES["duct"])
 
     plan.empty_space.barycenter_cut(list(plan.empty_space.edges)[0], coeff=0.9, vector=(0, 1))
-<<<<<<< HEAD
-    assert plan.check()
-=======
-    plan.plot()
     assert plan.check()
 
 
@@ -1193,4 +1189,3 @@
     plan.empty_space.face.edge.previous.barycenter_cut()
     plan.update_from_mesh()
     assert plan.empty_space.corner_stone(plan.mesh.faces[1], min_adjacency_length=600)
->>>>>>> 5778ff5d
