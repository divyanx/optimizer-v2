# coding=utf-8

"""
Test module for plan module
"""

import pytest

from libs.plan import Plan, Space
from libs.category import SPACE_CATEGORIES, LINEAR_CATEGORIES
from libs import reader, reader_test

INPUT_FILES = reader_test.BLUEPRINT_INPUT_FILES


@pytest.mark.parametrize("input_file", INPUT_FILES)
def test_read_floor_plan(input_file):
    """
    Test. We create a simple grid on several real blue prints.
    :return:
    """
    plan = reader.create_plan_from_file(input_file)
    plan.plot()

    assert plan.check()


def test_serialization():
    """
    Test
    :return:
    """
    import libs.writer as writer

    plan = reader.create_plan_from_file(INPUT_FILES[0])

    new_plan = Plan("from_saved_data")

    for i in range(100):
        serialized_data = plan.serialize()
        writer.save_plan_as_json(serialized_data)

        new_serialized_data = reader.get_plan_from_json(serialized_data["name"])
        new_plan = Plan("from_saved_data").deserialize(new_serialized_data)

    new_plan.plot()
    assert new_plan.check()


def test_multiple_floors():
    """
    Test a plan with multiple floors
    :return:
    """
    perimeter = [(0, 0), (1000, 0), (1000, 1000), (0, 1000)]
    perimeter_2 = [(0, 0), (800, 0), (800, 800), (0, 800)]
    plan = Plan("Multiple Floors")
    plan.add_floor_from_boundary(perimeter)
    plan.add_floor_from_boundary(perimeter_2, 1)

    plan.plot()
    assert plan.check()


def test_add_duct_to_space():
    """
    Test. Add various space inside an emptySpace.
    We test different cases such as an internal duct, a touching duct etc.
    TODO : split this in several tests.
    :return:
    """

    perimeter = [(0, 0), (1000, 0), (1000, 1000), (0, 1000)]
    duct = [(200, 0), (400, 0), (400, 400), (200, 400)]

    duct_category = SPACE_CATEGORIES['duct']

    # add border duct
    plan = Plan()
    plan.add_floor_from_boundary(perimeter)
    plan.insert_space_from_boundary(duct, duct_category)

    # add inside duct
    inside_duct = [(600, 200), (800, 200), (800, 400), (600, 400)]
    plan.insert_space_from_boundary(inside_duct, duct_category)

    # add touching duct
    touching_duct = [(0, 800), (200, 800), (200, 1000), (0, 1000)]
    plan.insert_space_from_boundary(touching_duct, duct_category)

    # add separating duct
    separating_duct = [(700, 800), (1000, 700), (1000, 800), (800, 1000), (700, 1000)]
    plan.insert_space_from_boundary(separating_duct, duct_category)

    # add single touching point
    point_duct = [(0, 600), (200, 500), (200, 700)]
    plan.insert_space_from_boundary(point_duct, duct_category)

    # add complex duct
    complex_duct = [(300, 1000), (300, 600), (600, 600), (600, 800), (500, 1000),
                    (450, 800), (400, 1000), (350, 1000)]
    plan.insert_space_from_boundary(complex_duct, duct_category)

    assert plan.check()


def test_add_touching_duct_to_space():
    """
    Test
    :return:
    """

    perimeter = [(0, 0), (1000, 0), (1000, 1000), (0, 1000)]
    duct_category = SPACE_CATEGORIES['duct']

    # add border duct
    plan = Plan()
    plan.add_floor_from_boundary(perimeter)

    # add touching duct
    touching_duct = [(0, 800), (200, 800), (200, 1000), (0, 1000)]
    plan.insert_space_from_boundary(touching_duct, duct_category)

    assert plan.check()


def test_remove_edge_from_space():
    """
    Test
    :return:
    """
    perimeter = [(0, 0), (1000, 0), (1000, 1000), (0, 1000)]

    # add border duct
    plan = Plan("Remove edge from space")
    plan.add_floor_from_boundary(perimeter)

    # add touching duct
    touching_duct = [(0, 800), (200, 800), (200, 1000), (0, 1000)]
    plan.empty_space.insert_face_from_boundary(touching_duct)

    plan.plot()

    edge = list(plan.mesh.faces[0].edges)[1]
    plan.empty_space.remove_internal_edge(edge)

    # plan.plot()

    assert plan.check()


def test_add_face():
    """
    Test. Create a new face, remove it, then add it again.
    :return:
    """
    perimeter = [(0, 0), (1000, 0), (1000, 1000), (0, 1000)]

    plan = Plan()
    plan.add_floor_from_boundary(perimeter)

    complex_face = [(700, 800), (1000, 700), (1000, 800), (800, 1000), (700, 1000)]
    plan.empty_space.insert_face_from_boundary(complex_face)

    face_to_remove = list(plan.empty_space.faces)[1]
    plan.empty_space.remove_face(face_to_remove)

    plan.empty_space.add_face(face_to_remove)

    plan.plot()

    assert plan.check()


def test_cut_to_inside_space():
    """
    Test a cut to a space inside another space.
    The cut should stop and not cut the internal space
    :return:
    """
    perimeter = [(0, 0), (1000, 0), (1000, 1000), (0, 1000)]
    plan = Plan()
    plan.add_floor_from_boundary(perimeter)
    duct = [(200, 200), (800, 200), (800, 800), (200, 800)]
    plan.insert_space_from_boundary(duct, SPACE_CATEGORIES['duct'])
    plan.empty_space.barycenter_cut(list(plan.empty_space.edges)[0])

    plan.plot()

    assert plan.check()


def test_add_overlapping_face():
    """
    Test. Create a new face, remove it, then add it again.
    :return:
    """
    perimeter = [(0, 0), (500, 0), (500, 500), (0, 500)]
    hole = [(200, 200), (300, 200), (300, 300), (200, 300)]
    hole_2 = [(50, 150), (150, 150), (150, 300), (50, 300)]

    plan = Plan()
    plan.add_floor_from_boundary(perimeter)

    plan.empty_space.insert_face_from_boundary(hole)
    face_to_remove = list(plan.empty_space.faces)[1]
    plan.empty_space.remove_face(face_to_remove)

    plan.empty_space.insert_face_from_boundary(hole_2)
    face_to_remove = list(plan.empty_space.faces)[1]
    plan.empty_space.remove_face(face_to_remove)

    plan.plot()

    assert plan.check()


def test_add_border_overlapping_face():
    """
    Test. Create a new face, remove it, then add it again.
    :return:
    """
    perimeter = [(0, 0), (500, 0), (500, 500), (0, 500)]
    hole = [(200, 200), (300, 200), (300, 300), (200, 300)]
    hole_2 = [(0, 150), (150, 150), (150, 300), (0, 300)]

    plan = Plan("test_add_border_overlapping_face")
    plan.add_floor_from_boundary(perimeter)

    plan.empty_space.insert_face_from_boundary(hole)
    face_to_remove = list(plan.empty_space.faces)[1]
    plan.empty_space.remove_face(face_to_remove)

    plan.empty_space.insert_face_from_boundary(hole_2)
    face_to_remove = list(plan.empty_space.faces)[1]
    plan.empty_space.remove_face(face_to_remove)

    plan.plot()

    assert plan.check()


def test_add_face_touching_internal_edge():
    """
    Test. Create a new face, remove it, then add it again.
    :return:
    """
    perimeter = [(0, 0), (500, 0), (500, 500), (0, 500)]
    hole = [(200, 200), (300, 200), (300, 300), (200, 300)]
    hole_2 = [(50, 150), (150, 150), (150, 200), (50, 200)]
    hole_3 = [(50, 200), (150, 200), (150, 300), (50, 300)]

    plan = Plan("add_face_touching_internal_edge")
    plan.add_floor_from_boundary(perimeter)

    plan.empty_space.insert_face_from_boundary(hole)
    face_to_remove = list(plan.empty_space.faces)[1]
    plan.empty_space.remove_face(face_to_remove)

    plan.empty_space.insert_face_from_boundary(hole_2)
    face_to_remove = list(plan.empty_space.faces)[1]
    plan.empty_space.remove_face(face_to_remove)

    plan.empty_space.insert_face_from_boundary(hole_3)
    face_to_remove = list(plan.empty_space.faces)[1]
    plan.empty_space.remove_face(face_to_remove)

    plan.plot()

    assert plan.check()


def test_add_two_face_touching_internal_edge_and_border():
    """
    Test. Create a new face, remove it, then add it again.
    :return:
    """
    perimeter = [(0, 0), (500, 0), (500, 500), (0, 500)]
    hole = [(200, 200), (300, 200), (300, 300), (200, 300)]
    hole_2 = [(0, 150), (150, 150), (150, 200), (0, 200)]
    hole_3 = [(0, 200), (150, 200), (150, 300), (0, 300)]

    plan = Plan()
    plan.add_floor_from_boundary(perimeter)

    plan.empty_space.insert_face_from_boundary(hole)
    face_to_remove = list(plan.empty_space.faces)[1]
    plan.empty_space.remove_face(face_to_remove)

    plan.empty_space.insert_face_from_boundary(hole_2)
    face_to_remove = list(plan.empty_space.faces)[0]
    plan.empty_space.remove_face(face_to_remove)

    plan.empty_space.insert_face_from_boundary(hole_3)
    face_to_remove = list(plan.empty_space.faces)[1]
    plan.empty_space.remove_face(face_to_remove)

    plan.plot()

    assert plan.check()


def test_insert_separating_wall():
    """
    Test
    :return:
    """
    perimeter = [(0, 0), (500, 0), (500, 500), (0, 500)]
    wall = [(250, 0), (300, 0), (300, 500), (250, 500)]
    plan = Plan('Plan_test_wall')
    plan.add_floor_from_boundary(perimeter)

    plan.insert_space_from_boundary(wall, category=SPACE_CATEGORIES['loadBearingWall'])

    plan.plot()

    assert plan.check()


def test_remove_middle_space():
    """
    Test
    :return:
    """
    perimeter = [(0, 0), (500, 0), (500, 500), (0, 500)]
    plan = Plan('my plan')
    plan.add_floor_from_boundary(perimeter)

    plan.empty_space.barycenter_cut(coeff=0.3)
    plan.empty_space.barycenter_cut()
    plan.empty_space.barycenter_cut()

    middle_face = list(plan.empty_space.faces)[1]

    plan.empty_space.remove_face(middle_face)
    plan.empty_space.add_face(middle_face)

    plan.plot()

    assert plan.check()


def test_remove_enclosing_space():
    """
    Test. Add various space inside an emptySpace.
    We test different cases such as an internal duct, a touching duct etc.
    :return:
    """

    perimeter = [(0, 0), (1000, 0), (1000, 1000), (0, 1000)]

    # add border duct
    plan = Plan()
    plan.add_floor_from_boundary(perimeter)

    # add single touching point
    point_duct = [(0, 600), (200, 500), (200, 700)]
    plan.empty_space.insert_face_from_boundary(point_duct)
    hole_face = plan.mesh.faces[0]

    plan.empty_space.remove_face(hole_face)
    plan.empty_space.add_face(hole_face)

    plan.plot()

    assert plan.check()


def test_remove_u_space():
    """
    Test.
    :return:
    """

    perimeter = [(0, 0), (1000, 0), (1000, 1000), (0, 1000)]

    # add border duct
    plan = Plan()
    plan.add_floor_from_boundary(perimeter)

    # add single touching point
    point_duct = [(0, 600), (200, 500), (200, 700), (0, 700)]
    plan.empty_space.insert_face_from_boundary(point_duct)
    hole_face = plan.mesh.faces[1]

    plan.empty_space.remove_face(hole_face)
    plan.empty_space.add_face(hole_face)

    plan.plot()

    assert plan.check()


def test_remove_middle_b_space():
    """
    Test
    :return:
    """
    perimeter = [(0, 0), (500, 0), (500, 500), (200, 500), (200, 200), (0, 200)]
    plan = Plan('my plan')
    plan.add_floor_from_boundary(perimeter)
    list(plan.empty_space.edges)[4].barycenter_cut(0)

    duct = [(200, 200), (300, 200), (300, 300)]
    plan.empty_space.insert_face_from_boundary(duct)

    plan.empty_space.remove_face(plan.mesh.faces[0])
    plan.empty_space.add_face(plan.mesh.faces[0])

    plan.plot()

    assert plan.check()


def test_remove_middle_u_space():
    """
    Test
    :return:
    """
    perimeter = [(0, 0), (500, 0), (500, 500), (200, 500), (200, 200), (0, 200)]
    plan = Plan('my plan')
    plan.add_floor_from_boundary(perimeter)
    list(plan.mesh.faces[0].edges)[4].barycenter_cut(0)

    duct = [(200, 300), (200, 150), (300, 150), (300, 300)]
    plan.empty_space.insert_face_from_boundary(duct)

    plan.empty_space.remove_face(plan.mesh.faces[0])
    plan.empty_space.add_face(plan.mesh.faces[0])

    plan.plot()

    assert plan.check()


def test_remove_middle_c_space():
    """
    Test
    :return:
    """
    perimeter = [(0, 0), (500, 0), (500, 500), (200, 500), (200, 200), (0, 200)]
    plan = Plan('my plan')
    plan.add_floor_from_boundary(perimeter)
    list(plan.mesh.faces[0].edges)[4].barycenter_cut(0)

    duct = [(200, 200), (400, 200), (400, 400), (200, 400)]
    plan.empty_space.insert_face_from_boundary(duct)

    plan.empty_space.remove_face(plan.mesh.faces[1])
    plan.empty_space.add_face(plan.mesh.faces[1])

    plan.plot()

    assert plan.check()


def test_remove_d_space():
    """
    Test
    :return:
    """
    perimeter = [(0, 0), (500, 0), (500, 500), (0, 500)]
    duct = [(0, 400), (100, 400), (100, 500), (50, 500)]

    plan = Plan('my plan')
    plan.add_floor_from_boundary(perimeter)
    plan.empty_space.insert_face_from_boundary(duct)

    plan.empty_space.remove_face(plan.mesh.faces[1])
    plan.empty_space.add_face(plan.mesh.faces[1])

    plan.plot()

    assert plan.check()


def test_remove_middle_e_space():
    """
    Test
    :return:
    """
    perimeter = [(0, 0), (800, 0), (800, 800), (0, 800)]
    duct = [(0, 0), (500, 0), (500, 300), (300, 300), (300, 500), (0, 500)]
    plan = Plan('remove_middle_e_space')
    plan.add_floor_from_boundary(perimeter)

    duct_2 = [(200, 100), (300, 100), (300, 300), (200, 300)]
    plan.empty_space.insert_face_from_boundary(duct)
    plan.empty_space.insert_face_from_boundary(duct_2)

    plan.empty_space.remove_face(plan.mesh.faces[0])
    plan.empty_space.add_face(plan.mesh.faces[0])

    plan.plot()

    assert plan.check()


def test_create_hole():
    """
    Test
    :return:
    """
    perimeter = [(0, 0), (800, 0), (800, 800), (0, 800)]
    duct = [(200, 200), (400, 200), (400, 400), (200, 400)]
    plan = Plan('create_hole')
    plan.add_floor_from_boundary(perimeter)
    plan.empty_space.insert_face_from_boundary(duct)

    plan.empty_space.remove_face(plan.mesh.faces[1])
    plan.empty_space.add_face(plan.mesh.faces[1])

    plan.plot()

    assert plan.check()


def test_bounding_box():
    """
    Test
    :return:
    """
    perimeter = [(100, 0), (150, 50), (400, 0), (600, 0), (500, 400), (400, 400), (400, 500),
                 (0, 500), (0, 400), (200, 400), (200, 200), (0, 200)]
    plan = Plan()
    plan.add_floor_from_boundary(perimeter)
    box = plan.empty_space.bounding_box((1, 0))
    assert box == (600.0, 500.0)


def test_remove_face_along_internal_edge():
    """
    Test
    :return:
    """
    perimeter = [(0, 0), (500, 0), (500, 500), (0, 500)]
    plan = Plan('my plan')
    plan.add_floor_from_boundary(perimeter)

    duct = [(150, 150), (300, 150), (300, 300), (150, 300)]
    plan.insert_space_from_boundary(duct)
    plan.empty_space.barycenter_cut(list(plan.mesh.faces[1].edges)[-1].pair, 1)
    my_space = plan.empty_space
    my_space.remove_face(plan.mesh.faces[0])
    my_space.add_face(plan.mesh.faces[0])

    plan.plot()

    assert plan.check()


def test_remove_encapsulating_face():
    """
    Test
    :return:
    """
    perimeter = [(0, 0), (500, 0), (500, 500), (0, 500)]
    plan = Plan('my plan')
    plan.add_floor_from_boundary(perimeter)

    duct = [(150, 150), (300, 150), (300, 300), (150, 300)]
    plan.empty_space.insert_face_from_boundary(duct)
    plan.empty_space.barycenter_cut(list(plan.mesh.faces[1].edges)[0].pair, 1)

    my_space = plan.empty_space
    my_space.remove_face(plan.mesh.faces[1])
    Space(plan, my_space.floor, plan.mesh.faces[1].edge)

    plan.plot()

    assert plan.check()


def test_merge_middle_b_space():
    """
    Test
    :return:
    """
    perimeter = [(0, 0), (500, 0), (500, 500), (200, 500), (200, 200), (0, 200)]
    plan = Plan('my plan')
    plan.add_floor_from_boundary(perimeter)

    edge = list(plan.mesh.faces[0].edges)[4]
    plan.empty_space.barycenter_cut(edge, 0)

    plan.plot()

    duct = [(200, 200), (300, 200), (300, 300)]
    plan.empty_space.insert_face_from_boundary(duct)

    plan.empty_space.remove_face(plan.mesh.faces[0])
    plan.empty_space.add_face(plan.mesh.faces[0])

    plan.spaces[1].merge(plan.spaces[0])

    plan.plot()

    assert plan.check()


def test_merge_u_space():
    """
    Test.
    :return:
    """

    perimeter = [(0, 0), (1000, 0), (1000, 1000), (0, 1000)]

    # add border duct
    plan = Plan()
    plan.add_floor_from_boundary(perimeter)

    # add single touching point
    point_duct = [(0, 800), (0, 500), (500, 500), (500, 1000), (200, 1000), (200, 800)]
    plan.empty_space.insert_face_from_boundary(point_duct)
    hole_face = plan.mesh.faces[1]

    plan.empty_space.remove_face(hole_face)
    plan.empty_space.add_face(hole_face)

    plan.spaces[0].merge(plan.spaces[1])

    plan.plot()

    assert plan.check()


def test_clone_plan():
    """

    :return:
    """
    perimeter = [(0, 0), (1000, 0), (1000, 1000), (0, 1000)]
    plan = Plan()
    plan.add_floor_from_boundary(perimeter)
    plan_2 = plan.clone()
    plan_2.empty_space.category = SPACE_CATEGORIES["duct"]
    plan.plot()
    plan_2.plot()
    space = plan.get_space_from_id(plan.spaces[0].id)
    assert space is plan.empty_space
    assert plan.spaces[0].id == plan_2.spaces[0].id


def test_clone_change_plan():
    """

    :return:
    """
    from libs.grid import GRIDS

    perimeter = [(0, 0), (1000, 0), (1000, 1000), (0, 1000)]
    duct = [(400, 400), (600, 400), (600, 600), (400, 600)]
    duct_2 = [(0, 0), (200, 0), (200, 200), (0, 200)]
    plan = Plan()
    plan.add_floor_from_boundary(perimeter)
    plan_2 = plan.clone()
    plan.insert_linear((200, 0), (600, 0), LINEAR_CATEGORIES["doorWindow"])
    plan.insert_space_from_boundary(duct, SPACE_CATEGORIES["duct"])
    plan_2.insert_space_from_boundary(duct_2, SPACE_CATEGORIES["duct"])
    GRIDS["finer_ortho_grid"].apply_to(plan_2)
    plan.plot()
    plan_2.plot()
    space = plan.get_space_from_id(plan.spaces[0].id)
    assert space is plan.empty_space
    assert plan.spaces[0].id == plan_2.spaces[0].id


def test_insert_external_space():
    """
    Add a face outside the mesh. The face must be adjacent.
    +---------------+
    |               |
    |               +------+
    |    Mesh       | face |
    |               |      |
    |               +------+
    |               |
    +---------------+

    :return:
    """
    perimeter = [(0, 0), (500, 0), (500, 500), (0, 500)]
    face_perimeter = [(500, 200), (700, 200), (700, 400), (500, 400)]
    plan = Plan("apartment with balcony")
    floor = plan.add_floor_from_boundary(perimeter)
    plan.insert_space_from_boundary(face_perimeter, SPACE_CATEGORIES["balcony"], floor)
    plan.plot()

    assert plan.check()


def test_insert_complex_external_space():
    """
    Add a face outside the mesh. The face must be adjacent.
    +------------+
    |            |
    |            +--------+
    |   MESH     |   FACE |
    |            +---+    |
    |            |   |    |
    +-------+----+   |    |
            |  +-----+    |
            |             |
            +-------------+

    :return:
    """
    perimeter = [(0, 0), (500, 0), (500, 500), (0, 500)]
    face_perimeter = [(250, 0), (250, -200), (700, -200), (700, 400), (500, 400), (500, 200),
                      (600, 200), (600, -100), (400, -100), (400, 0)]
    plan = Plan("apartment with balcony")
    floor = plan.add_floor_from_boundary(perimeter)
    plan.insert_space_from_boundary(face_perimeter, SPACE_CATEGORIES["balcony"], floor)
    plan.plot()

    assert plan.check()


def test_maximum_adjacency_length():
    """
    Add a face outside the mesh. The face must be adjacent.
    +------------+
    |            |
    |            +--------+
    |   MESH     |   FACE |
    |            +---+    |
    |            |   |    |
    +-------+----+   |    |
            |  +-----+    |
            |             |
            +-------------+

    Adjacencies : 150 and 200
    Plan apartment with balcony:Spaces: empty / hole / balcony
    :return:
    """
    perimeter = [(0, 0), (500, 0), (500, 500), (0, 500)]
    face_perimeter = [(250, 0), (250, -200), (700, -200), (700, 400), (500, 400), (500, 200),
                      (600, 200), (600, -100), (400, -100), (400, 0)]
    plan = Plan("apartment with balcony")
    floor = plan.add_floor_from_boundary(perimeter)
    plan.insert_space_from_boundary(face_perimeter, SPACE_CATEGORIES["balcony"], floor)
    length = plan.spaces[0].maximum_adjacency_length(plan.spaces[2])

    assert length == 200, "test_maximum_adjacency_length"


def test_adjacent_spaces():
    """
    Add a face outside the mesh. The face must be adjacent.
    +---------------+
    |               |
    |               +------+
    |    Mesh       | face |
    |               |      |
    |               +------+
    |               |
    +---------------+

    :return:
    """
    perimeter = [(0, 0), (500, 0), (500, 500), (0, 500)]
    face_perimeter = [(500, 200), (700, 200), (700, 400), (500, 400)]
    plan = Plan("apartment with balcony")
    floor = plan.add_floor_from_boundary(perimeter)
    plan.insert_space_from_boundary(face_perimeter, SPACE_CATEGORIES["balcony"], floor)
    plan.insert_linear((500, 250), (500, 350), LINEAR_CATEGORIES["doorWindow"], floor)

    adjacent_spaces = plan.linears[0].adjacent_spaces()

    assert adjacent_spaces == plan.spaces, "adjacent_spaces"


<<<<<<< HEAD
@pytest.fixture
def l_plan() -> 'Plan':
    """
    Creates a weirdly shaped plan

                 500, 1000       1200, 1200
                     +---------------+
                     |               |
                   |                 |
        0, 500   |                   |
           +--+ 200, 500   1000, 400 |
           |                   +-----+ 1200, 400
           |      500, 200     |
           |      ---*--       |
           |   ---      ---    |
           +---            ----+
         0, 0              1000, 0

    :return:
    """
    boundaries = [(0, 0), (500, 200), (1000, 0), (1000, 400), (1200, 400), (1200, 1200),
                  (500, 1000), (200, 500), (0, 500)]
    plan = Plan("L_shaped")
    plan.add_floor_from_boundary(boundaries)
    return plan


def test_min_rotated_rectangle(l_plan):
    """
    Test the minimum_rotated_rectangle method
    :return:
    """
    assert l_plan.empty_space.minimum_rotated_rectangle() == [(1200.0, 0.0), (1200.0, 1200.0),
                                                              (0.0, 1200.0), (0.0, 0.0)]
=======
def test_connected_spaces():
    """
    Add a doorWindow between the empty space and the balcony.
    The balcony is connected to the empty space
    +---------------+
    |               |
    |               +-------+
    |    empty      |balcony|
    |               |       |
    |               +-------+
    |               |
    +---------------+

    :return:
    """
    perimeter = [(0, 0), (500, 0), (500, 500), (0, 500)]
    face_perimeter = [(500, 200), (700, 200), (700, 400), (500, 400)]
    plan = Plan("apartment with balcony")
    floor = plan.add_floor_from_boundary(perimeter)
    plan.insert_space_from_boundary(face_perimeter, SPACE_CATEGORIES["balcony"], floor)
    plan.insert_linear((500, 250), (500, 350), LINEAR_CATEGORIES["doorWindow"], floor)

    assert plan.spaces[1] in plan.spaces[0].connected_spaces(), "connected_spaces"
>>>>>>> 48362123
<|MERGE_RESOLUTION|>--- conflicted
+++ resolved
@@ -772,7 +772,6 @@
     assert adjacent_spaces == plan.spaces, "adjacent_spaces"
 
 
-<<<<<<< HEAD
 @pytest.fixture
 def l_plan() -> 'Plan':
     """
@@ -807,7 +806,8 @@
     """
     assert l_plan.empty_space.minimum_rotated_rectangle() == [(1200.0, 0.0), (1200.0, 1200.0),
                                                               (0.0, 1200.0), (0.0, 0.0)]
-=======
+
+
 def test_connected_spaces():
     """
     Add a doorWindow between the empty space and the balcony.
@@ -830,5 +830,4 @@
     plan.insert_space_from_boundary(face_perimeter, SPACE_CATEGORIES["balcony"], floor)
     plan.insert_linear((500, 250), (500, 350), LINEAR_CATEGORIES["doorWindow"], floor)
 
-    assert plan.spaces[1] in plan.spaces[0].connected_spaces(), "connected_spaces"
->>>>>>> 48362123
+    assert plan.spaces[1] in plan.spaces[0].connected_spaces(), "connected_spaces"